<?php
// This file is part of the Huygens Remote Manager
// Copyright and license notice: see license.txt


// =============================================================================
// Description
// =============================================================================
// This script has the objective of updating the database linked to HRM.
// Moreover the number of the last revision for the database is contained in the
// script (this is the only place where this information can be found).
//
// When you want to change something in the database, that is, to create a new
// database release, it is necessary to insert the modifications in the last part
// of the script and to update the constant DB_LAST_REVISION in System.php.
//
// When running the script, three situations are possible:
// 1) a new user of HRM run the script from command line, the database does not
//    exist yet. In this case the database $db_name is created. Then all the tables
//    are created and the tables with fixed content (ex: boundary_values) are filled.
//    The admin user is created in the table username.
//    The database is updated to the last revision.
// 2) a user has his database version, but he never run this script: the table
//    global_variables does not exist and the revision number of the database is
//    unknown. In this case the table global_variable is created and the field
//    dbrevision is set to 0; the structure of all the tables is checked and
//    eventually corrected; the content of the fixed tables is checked and
//    eventually corrected; the number of # in the field value, in the tables
//    parameter and task_parameter, is checked and eventually corrected (it should
//    be 5). The content of the tables parameter, parameter_setting, task_parameter
//    and task_setting is preserved.
//    The database is updated to the last revision.
// 3) the user has a database identified by a revision number (field dbrevision
//    in the table global_variables). In this case the database is not checked and
//    it is simply updated to the last revision.

// Include hrm_config.inc.php
use hrm\System;
use hrm\user\proxy\ProxyFactory;
use hrm\user\UserConstants;

require_once dirname(__FILE__) . '/../inc/bootstrap.php';

// Database last revision
$LAST_REVISION = System::getDBLastRevision();

// For test purposes
//$db_name = "hrm-test";


// =============================================================================
// Utility functions
// =============================================================================

// Returns a timestamp
function timestamp()
{
    return date('l jS \of F Y h:i:s A');
}


// Return a timestamp for a T field in a database
function timestampADODB()
{
    return date('Y-m-d H:i:s');
}


// Write a message into the log file
function write_to_log($msg)
{
    global $fh;
    fwrite($fh, $msg . "\n");
}


// Write a message into the error log file
function write_to_error($msg)
{
    global $efh;
    fwrite($efh, $msg . "\n");
}


// Write a message to the standard output
function write_message($msg)
{
    global $interface;
    global $message;
    if (isset($interface)) {
        $message .= $msg . "\n";
    } else echo $msg . "\n";
}


// Return an error message
function error_message($table)
{
    return "An error occurred while updating table " . $table . ".";
}


// =============================================================================
// Query functions
// =============================================================================

// Create a table with the specified name and fields
function create_table($name, $fields)
{
    global $datadict;
    $sqlarray = $datadict->CreateTableSQL($name, $fields);
    $rs = $datadict->ExecuteSQLArray($sqlarray);    // return 0 if failed, 1 if executed all but with errors, 2 if executed successfully
    if ($rs != 2) {
        $msg = error_message($name);
        write_message($msg);
        write_to_error($msg);
        return False;
    }
    $msg = $name . ": has been created\n";
    write_to_log($msg);
    return True;
}


// Drop the table with the specified name
function drop_table($tabname)
{
    global $datadict, $db;

    $sqlarray = $datadict->DropTableSQL($tabname);
    $rs = $datadict->ExecuteSQLArray($sqlarray);
    if ($rs != 2) {
        $msg = error_message($tabname);
        write_message($msg);
        write_to_error($msg);
        return False;
    }
    $msg = $tabname . ": has been dropped\n";
    write_to_log($msg);
    return True;
}


// Insert a set of records ($records is a multidimensional associative array) into the table $tabname
function insert_records($records, $tabname)
{
    global $db;

    $keys = array_keys($records);
    for ($i = 0; $i < count($records[$keys[0]]); $i++) {
        $record = array();
        foreach ($keys as $key)
            $record[$key] = $records[$key][$i];
        $insertSQL = $db->GetInsertSQL($tabname, $record);
        if (!$db->execute($insertSQL)) {
            $msg = error_message($tabname);
            write_message($msg);
            write_to_error($msg);
            return False;
        }
    }
    $msg = $tabname . ": records have been inserted.\n";
    write_to_log($msg);
    return True;
}


// Insert a single record in the table $tabname.
// $array id the record to be insert, $colnames contains the names of the columns of the table.
// $array and $colnames are simple 1D arrays.
function insert_record($tabname, $array, $colnames)
{
    global $db;

    for ($i = 0; $i < count($colnames); $i++)
        $record[$colnames[$i]] = $array[$i];

    $insertSQL = $db->GetInsertSQL($tabname, $record);
    if (!$db->execute($insertSQL)) {
        $msg = error_message($tabname);
        write_message($msg);
        write_to_error($msg);
        return False;
    }
    return True;
}


// Insert a column into the table $tabname
function insert_column($tabname, $fields)
{
    global $datadict;

    // NOTE: ADOdb AddColumnSQL, not guaranteed to work under all situations.
    // Please document here those situations (unknown as of February 2014).
    $sqlarray = $datadict->AddColumnSQL($tabname, $fields);

    // return 0 if failed, 1 if executed all but with errors,
    // 2 if executed successfully
    $rs = $datadict->ExecuteSQLArray($sqlarray);
    if ($rs != 2) {
        $msg = error_message($tabname);
        write_message($msg);
        write_to_log($msg);
        write_to_error($msg);
        return False;
    }
    return True;
}


// Check the existence and the structure of a table.
// If the table does not exist, it is created;
// if a field is not correct, it is altered;
// if a field does not exist, it is added and the default value for that field is put in the record.
function check_table_existence_and_structure($tabname, $flds)
{
    global $datadict;

    $sqlarray = $datadict->ChangeTableSQL($tabname, $flds);
    $rs = $datadict->ExecuteSQLArray($sqlarray);    // return 0 if failed, 1 if executed all but with errors, 2 if executed successfully
    if ($rs != 2) {
        $msg = error_message($tabname);
        write_message($msg);
        write_to_error($msg);
        return False;
    }
    $msg = $tabname . ": existence and the structure have been checked.\n";
    write_to_log($msg);
    return True;
}


// Update field dbrevision in table global_variables to $n)
function update_dbrevision($n)
{
    global $db, $current_revision;
    $tabname = "global_variables";
    $record = array();
    $record["value"] = $n;
    if (!$db->AutoExecute($tabname, $record, 'UPDATE', "name like 'dbrevision'")) {
        $msg = error_message($tabname);
        write_message($msg);
        write_to_error($msg);
        return false;
    }
    $msg = $tabname . ": dbrevision has been updated to " . $n . ".\n";
    return True;
}


// Verify the number of # in the field value, when name = $value.
// This function has been thought to check the content of tables parameter and task_parameter.
function check_number_gates($tabname, $value, $fields_set, $primary_key)
{
    global $db;

    $rs = $db->execute("SELECT * FROM " . $tabname . " WHERE name = '" . $value . "'");
    if ($rs) {
        while ($row = $rs->FetchRow()) {
            $test = substr_count($row[3], '#');
            if ($test < 5) {
                $msg = $tabname . ": value '" . $row[3];
                if (strlen($row[3]) != $test) { // in this case there are characters in the field different from #
                    if (strpos($row[3], '#') != 0) {  // the # is not the first character in the field (it should be)
                        $row[3] = str_pad($row[3], strlen($row[3]) + 1, '#', STR_PAD_LEFT);
                        $row[3] = str_pad($row[3], strlen($row[3]) + 5 - $test - 1, '#', STR_PAD_RIGHT);
                    } else {
                        $row[3] = str_pad($row[3], strlen($row[3]) + 5 - $test, '#', STR_PAD_RIGHT);
                    }
                } else {  // in the field there are only #, but less then 5
                    $row[3] = str_pad($row[3], 5, '#', STR_PAD_RIGHT);
                }
                for ($i = 0; $i < count($fields_set); $i++) {
                    $temp[$fields_set[$i]] = $row[$i];
                }
                if (!$ret = $db->Replace($tabname, $temp, $primary_key, $autoquote = true)) {
                    $msg = error_message($tabname);
                    write_message($msg);
                    write_to_error($msg);
                    return False;
                }
                $msg .= "' has be changed in '" . $row[3] . "'\n";
                write_to_log($msg);
            }
        }
    }
    return True;
}


// Manage ENUM problem derived from ADODataDictionary
// (temporary function; next step: change hrm code concerning ENUM variables /
// waiting for ADODataDictionary correction)
function manage_enum($tabname, $field, $values_string, $default)
{
    global $db;

    if (strcmp($default, 'NULL') != 0)
        $SQLquery = "ALTER TABLE " . $tabname . " CHANGE " . $field . " " . $field . " ENUM(" . $values_string . ") DEFAULT '" . $default . "'";
    else
        $SQLquery = "ALTER TABLE " . $tabname . " CHANGE " . $field . " " . $field . " ENUM(" . $values_string . ")";

    if (!$db->execute($SQLquery)) {
        $msg = "An error occurred while updating the table " . $tabname . ".";
        write_message($msg);
        write_to_error($msg);
        return False;
    }

    return True;
}


// Search a value into a multidimensional array. Return true if the value has been found, false otherwise
function in_array_multi($needle, $haystack)
{
    $found = false;
    foreach ($haystack as $value) {
        if ((is_array($value) && in_array_multi($needle, $value)) || $value == $needle) {
            $found = true;
        }
    }
    return $found;
}


// =============================================================================
// Script
// =============================================================================

// -----------------------------------------------------------------------------
// Initialization
// -----------------------------------------------------------------------------

// Open log file
if (isset($logdir) == false) {
    echo "<strong>Error: the log directory was not set in the configuration!
       Please do it and try again!</strong>";
    return;
}
if (file_exists($logdir) == false) {
    echo "<strong>Error: the log directory specified in the configuration does
       not exist! Please create it and make sure that the web server uses
       has read/write access to it!</strong>";
    return;
}

// Define the log and error_log file names
$log_file = $logdir . "/dbupdate.log";
$error_file = $logdir . "/dbupdate_error.log";

// If the log files do not exist, we create them and set the correct file mode
foreach (array($log_file, $error_file) as $currentFile) {
    if (file_exists($currentFile) == false) {
        if (!($fh = @fopen($currentFile, 'a'))) {
            echo "<strong>Cannot create file " . $currentFile . ".</strong>";
            return;
        }
        //Close the file
        fclose($fh);
        // Set the mode to 0666
        chmod($currentFile, 0666);
    }
}

// Now open the files for use
if (!($fh = @fopen($log_file, 'a'))) {
    echo "<strong>Cannot open the dbupdate log file!</strong>";
    return;
}
write_to_log(timestamp());

// Open error log file
if (!($efh = @fopen($error_file, 'a'))) { // If the file does not exist, it is created
    echo "<strong>Cannot open the dbupdate error file.</strong>";
    return;
}
write_to_error(timestamp());

//  Check if the database exists; if it does not exist, create it
$dsn = $db_type . "://" . $db_user . ":" . $db_password . "@" . $db_host;
$db = ADONewConnection($dsn);
if (!$db) {
    $msg = "Cannot connect to database host.";
    write_message($msg);
    write_to_error($msg);
    return;
}
$datadict = NewDataDictionary($db);   // Build a data dictionary
$databases = $db->MetaDatabases();
if (!in_array($db_name, $databases)) {
    $createDb = $datadict->CreateDatabase($db_name);
    $ret = $datadict->ExecuteSQLArray($createDb);
    if (!$ret) {
        $msg = "An error occurred in the creation of the HRM database.";
        write_message($msg);
        write_to_error($msg);
        return;
    }
    $msg = "Executed database creation query.\n";
    write_message($msg);
    write_to_log($msg);
}

// Connect to the database
$dsn = $db_type . "://" . $db_user . ":" . $db_password . "@" . $db_host . "/" . $db_name;
$db = ADONewConnection($dsn);
if (!$db) {
    $msg = "Cannot connect to the database, probably creation failed.\n" .
        "Please check that database user '$db_user' exists\n" .
        "and has privileges to administrate databases.";
    write_message($msg);
    write_to_error($msg);
    return;
}

// Build a data dictionary to automate the creation of tables
$datadict = NewDataDictionary($db);

// Extract the list of existing tables
$tables = $db->MetaTables("TABLES");


// -----------------------------------------------------------------------------
// Read the current database revision
// -----------------------------------------------------------------------------

// Check if the table global_variables exists
if (!in_array("global_variables", $tables)) {
    // If the table does not exist, create it
    $flds = "
        name C(30) KEY,
        value C(30) NOTNULL
    ";
    if (!create_table("global_variables", $flds)) {
        $msg = "Could not create the table \"global_variables\".";
        write_message($msg);
        write_to_error($msg);
        return;
    }
}

// Check if the variable dbrevision exists
$rs = $db->Execute("SELECT * FROM global_variables WHERE name = 'dbrevision'");
if ($rs->EOF) { // If the variable dbrevision does not exist, create it and set its value to 0
    $record = array();
    $record["name"] = "dbrevision";
    $record["value"] = "0";
    $insertSQL = $db->GetInsertSQL($rs, $record);
    if (!$db->Execute($insertSQL)) {
        $msg = "An error occurred while updating the table \"global_variables\".";
        write_message($msg);
        write_to_error($msg);
        return;
    }
    $current_revision = 0;
    $msg = "Initialized database revision to 0.\n";
    write_message($msg);
    write_to_log($msg);
} else {
    $o = $rs->FetchObj();
    $current_revision = $o->value;
}


// -----------------------------------------------------------------------------
// If the current database revision is 0 (new user or user whose database is not
// identified by a recision number), create or check all the tables
// -----------------------------------------------------------------------------

if ($current_revision == 0) {

    // Drop and create fixed tables (structure and content)
    // -------------------------------------------------------------------------
    // -------------------------------------------------------------------------

    // NOTE: ENUM is not available as a portable type code, which forces us to
    //       hardcode the type string in the following descriptions, which in turn
    //       forces us to use uppercase 'T' and 'F' enum values (because of some
    //       stupid rule in adodb data dictionary class).

    // boundary_values
    // -------------------------------------------------------------------------
    // Drop table if it exists
    $tabname = "boundary_values";
    if (in_array($tabname, $tables)) {
        if (!drop_table($tabname))
            return;
    }
    // Create table
    $flds = ("
        parameter C(191) DEFAULT 0 PRIMARY,
        min C(30),
        max C(30),
        min_included C(1) DEFAULT t,
        max_included C(1) DEFAULT t,
        standard C(30)
    ");
    if (!create_table($tabname, $flds))
        return;

    // Insert records in table
    $records = array("parameter" => array("PinholeSize", "RemoveBackgroundPercent", "BackgroundOffsetPercent", "ExcitationWavelength",
        "EmissionWavelength", "CMount", "TubeFactor", "CCDCaptorSizeX", "CCDCaptorSizeY", "ZStepSize", "TimeInterval",
        "SignalNoiseRatio", "NumberOfIterations", "QualityChangeStoppingCriterion"),
        "min" => array("0", "0", "0", "0", "0", "0.4", "1", "1", "1", "50", "0.001", "0", "1", "0"),
        "max" => array(NULL, "100", "", NULL, NULL, "1", "2", "25000", "25000", "600000", NULL, "100", "100", NULL),
        "min_included" => array("f", "f", "t", "f", "f", "t", "t", "t", "t", "t", "f", "f", "t", "t"),
        "max_included" => array("t", "t", "f", "t", "t", "t", "t", "t", "t", "t", "t", "t", "t", "t"),
        "standard" => array(NULL, NULL, NULL, NULL, NULL, "1", "1", NULL, NULL, NULL, NULL, NULL, NULL, NULL));
    if (!insert_records($records, $tabname))
        return;


    // possible_values
    // -------------------------------------------------------------------------
    // Drop table if it exists
    $tabname = "possible_values";
    if (in_array($tabname, $tables)) {
        if (!drop_table($tabname))
            return;
    }
    // Create table
    $flds = "
        parameter C(30) NOTNULL DEFAULT 0 PRIMARY,
        value C(191) NOTNULL DEFAULT 0 PRIMARY,
        translation C(50) DEFAULT NULL,
        isDefault C(1) DEFAULT f
    ";
    if (!create_table($tabname, $flds))
        return;

    // Insert records in table
    $records = array(
        "parameter" => array(
            "IsMultiChannel",
            "IsMultiChannel",

            "ImageFileFormat",
            "ImageFileFormat",
            "ImageFileFormat",
            "ImageFileFormat",
            "ImageFileFormat",
            "ImageFileFormat",
            "ImageFileFormat",
            "ImageFileFormat",

            "NumberOfChannels",
            "NumberOfChannels",
            "NumberOfChannels",
            "NumberOfChannels",

            "ImageGeometry",
            "ImageGeometry",
            "ImageGeometry",

            "MicroscopeType",
            "MicroscopeType",
            "MicroscopeType",
            "MicroscopeType",

            "ObjectiveMagnification",
            "ObjectiveMagnification",
            "ObjectiveMagnification",
            "ObjectiveMagnification",

            "ObjectiveType",
            "ObjectiveType",
            "ObjectiveType",

            "SampleMedium",
            "SampleMedium",

            "Binning",
            "Binning",
            "Binning",
            "Binning",
            "Binning",

            "MicroscopeName",
            "MicroscopeName",
            "MicroscopeName",
            "MicroscopeName",
            "MicroscopeName",
            "MicroscopeName",
            "MicroscopeName",
            "MicroscopeName",

            "Resolution",
            "Resolution",
            "Resolution",
            "Resolution",
            "Resolution",

            "RemoveNoiseEffectiveness",
            "RemoveNoiseEffectiveness",
            "RemoveNoiseEffectiveness",

            "OutputFileFormat",
            "OutputFileFormat",
            "OutputFileFormat",
            "OutputFileFormat",
            "OutputFileFormat",

            "ObjectiveMagnification",
            "ObjectiveMagnification",

            "PointSpreadFunction",
            "PointSpreadFunction",

            "HasAdaptedValues",
            "HasAdaptedValues",

            "ImageFileFormat",
            "ImageFileFormat",
            "ImageFileFormat",
            "ImageFileFormat",
            "ImageFileFormat",

            "ObjectiveType"),
        "value" => array(
            "True",      /* IsMultiChannel */
            "False",

            "dv",        /* ImageFileFormat */
            "stk",
            "tiff-series",
            "tiff-single",
            "ims",
            "lsm",
            "lsm-single",
            "pic",

            "1",         /* NumberOfChannels */
            "2",
            "3",
            "4",

            "XYZ",       /* ImageGeometry */
            "XY - time",
            "XYZ - time",

            "widefield", /* MicroscopeType */
            "multipoint confocal (spinning disk)",
            "single point confocal",
            "two photon",

            "10",        /* ObjectiveMagnification */
            "20",
            "25",
            "40",

            "oil",       /* ObjectiveType */
            "water",
            "air",

            "water / buffer",  /* SampleMedium */
            "liquid vectashield / 90-10 (v:v) glycerol - PBS ph 7.4",

            "1",         /* Binning */
            "2",
            "3",
            "4",
            "5",

            "Zeiss 510", /* MicroscopeName */
            "Zeiss 410",
            "Zeiss Two Photon 1",
            "Zeiss Two Photon 2",
            "Leica DMRA",
            "Leica DMRB",
            "Leica Two Photon 1",
            "Leica Two Photon 2",

            "128",       /* Resolution */
            "256",
            "512",
            "1024",
            "2048",

            "1",         /* RemoveNoiseEffectiveness */
            "2",
            "3",

            "TIFF 8-bit", /* OutputFileFormat */
            "TIFF 16-bit",
            "IMS (Imaris Classic)",
            "ICS (Image Cytometry Standard)",
            "OME-XML",

            "63",          /* ObjectiveMagnification */
            "100",

            "theoretical", /* PointSpreadFunction */
            "measured",

            "True",        /* HasAdaptedValues */
            "False",

            "ome-xml",     /* ImageFileFormat */
            "tiff",
            "lif",
            "tiff-leica",
            "ics",

            "glycerol"     /* ObjectiveType */
        ),
        "translation" => array(
            "",                       /* IsMultiChannel */
            "",

            "Delta Vision (*.dv)",    /* ImageFileFormat */
            "Metamorph (*.stk)",
            "Numbered series",
            "single XY plane",
            "Imaris Classic (*.ims)",
            "Zeiss (*.lsm)",
            "Zeiss (*.lsm) single XY plane",
            "Biorad (*.pic)",

            "",                       /* NumberOfChannels */
            "",
            "",
            "",

            "",                       /* ImageGeometry */
            "",
            "",

            "widefield",              /* MicroscopeType */
            "nipkow",
            "confocal",
            "widefield",

            "",                       /* ObjectiveMagnification */
            "",
            "",
            "",

            "1.515",                  /* ObjectiveType */
            "1.3381",
            "1.0",

            "1.339",                  /* SampleMedium */
            "1.47",

            "",                       /* Binning */
            "",
            "",
            "",
            "",

            "",                       /* MicroscopeName */
            "",
            "",
            "",
            "",
            "",
            "",
            "",

            "",                       /* Resolution */
            "",
            "",
            "",
            "",

            "",                    /* RemoveNoiseEffectiveness */
            "",
            "",

            "tiff",                /* OutputFileFormat */
            "tiff16",
            "imaris",
            "ics",
            "ome",

            "",                    /* ObjectiveMagnification */
            "",

            "",                    /* PointSpreadFunction */
            "",

            "",                    /* HasAdaptedValues */
            "",

            "OME-XML (*.ome)",      /* ImageFileFormat */
            "Olympus FluoView",
            "Leica (*.lif)",
            "Leica series",
            "Image Cytometry Standard (*.ics/*.ids)",

            "1.4729"                /* ObjectiveType */
        ),
        "isDefault" => array(
            "f",                   /* IsMultiChannel */
            "f",

            "f",                   /* ImageFileFormat */
            "f",
            "f",
            "f",
            "f",
            "f",
            "f",
            "f",

            "f",                    /* NumberOfChannels */
            "f",
            "f",
            "f",

            "f",                    /* ImageGeometry */
            "f",
            "f",

            "f",                    /* MicroscopeType */
            "f",
            "f",
            "f",

            "f",                     /* ObjectiveMagnification */
            "f",
            "f",
            "f",

            "f",                     /* ObjectiveType */
            "f",
            "f",

            "f",                     /* SampleMedium */
            "f",

            "f",                     /* Binning */
            "f",
            "f",
            "f",
            "f",

            "f",                     /* MicroscopeName */
            "f",
            "f",
            "f",
            "f",
            "f",
            "f",
            "f",

            "f",                     /* Resolution */
            "f",
            "f",
            "f",
            "f",

            "f",                /* RemoveNoiseEffectiveness */
            "f",
            "f",

            "f",                     /* OutputFileFormat */
            "f",
            "t",
            "f",
            "f",

            "f",                   /* ObjectiveMagnification */
            "f",

            "f",                    /* PointSpreadFunction */
            "f",

            "f",                    /* HasAdaptedValues */
            "f",

            "f",                    /* ImageFileFormat */
            "f",
            "f",
            "f",
            "f",

            "f"                     /* ObjectiveType */
        ),
        "parameter_key" => array(
            "IsMultiChannel1",          /* IsMultiChannel */
            "IsMultiChannel2",

            "ImageFileFormat1",          /* ImageFileFormat */
            "ImageFileFormat2",
            "ImageFileFormat3",
            "ImageFileFormat4",
            "ImageFileFormat5",
            "ImageFileFormat6",
            "ImageFileFormat7",
            "ImageFileFormat8",

            "NumberOfChannels1",         /* NumberOfChannels */
            "NumberOfChannels2",
            "NumberOfChannels3",
            "NumberOfChannels4",

            "ImageGeometry1",            /* ImageGeometry */
            "ImageGeometry2",
            "ImageGeometry3",

            "MicroscopeType1",           /* MicroscopeType */
            "MicroscopeType2",
            "MicroscopeType3",
            "MicroscopeType4",

            "ObjectiveMagnification1",   /* ObjectiveMagnification */
            "ObjectiveMagnification2",
            "ObjectiveMagnification3",
            "ObjectiveMagnification4",

            "ObjectiveType1",                /* ObjectiveType */
            "ObjectiveType2",
            "ObjectiveType3",

            "SampleMedium1",                 /* SampleMedium */
            "SampleMedium2",

            "Binning1",                      /* Binning */
            "Binning2",
            "Binning3",
            "Binning4",
            "Binning5",

            "MicroscopeName1",               /* MicroscopeName */
            "MicroscopeName2",
            "MicroscopeName3",
            "MicroscopeName4",
            "MicroscopeName5",
            "MicroscopeName6",
            "MicroscopeName7",
            "MicroscopeName8",

            "Resolution1",                   /* Resolution */
            "Resolution2",
            "Resolution3",
            "Resolution4",
            "Resolution5",

            "RemoveNoiseEffectiveness1",  /* RemoveNoiseEffectiveness */
            "RemoveNoiseEffectiveness2",
            "RemoveNoiseEffectiveness3",

            "OutputFileFormat1",            /* OutputFileFormat */
            "OutputFileFormat2",
            "OutputFileFormat3",
            "OutputFileFormat4",
            "OutputFileFormat5",

            "ObjectiveMagnification1",      /* ObjectiveMagnification */
            "ObjectiveMagnification2",

            "PointSpreadFunction1",       /* PointSpreadFunction */
            "PointSpreadFunction2",

            "HasAdaptedValues1",          /* HasAdaptedValues */
            "HasAdaptedValues2",

            "ImageFileFormat1",           /* ImageFileFormat */
            "ImageFileFormat2",
            "ImageFileFormat3",
            "ImageFileFormat4",
            "ImageFileFormat5",

            "ObjectiveType"               /* Objective Type */
        )
    );
    if (!insert_records($records, $tabname))
        return;


    // geometry
    // -------------------------------------------------------------------------
    // Drop table if it exists
    $tabname = "geometry";
    if (in_array($tabname, $tables)) {
        if (!drop_table($tabname))
            return;
    }
    // Create table
    $flds = "
        name C(30) KEY DEFAULT 0 PRIMARY,
        isThreeDimensional C(1) DEFAULT NULL,
        isTimeSeries C(1) DEFAULT NULL
    ";
    if (!create_table($tabname, $flds))
        return;

    // Insert records in table
    $records = array("name" => array("XYZ", "XYZ - time", "XY - time"),
        "isThreeDimensional" => array("t", "t", "f"),
        "isTimeSeries" => array("f", "t", "t"));
    if (!insert_records($records, $tabname))
        return;


    // file_format
    // -------------------------------------------------------------------------
    // Drop table if it exists
    $tabname = "file_format";
    if (in_array($tabname, $tables)) {
        if (!drop_table($tabname))
            return;
    }
    // Create table
    $flds = "
        name C(30) NOTNULL DEFAULT 0 PRIMARY,
        isFixedGeometry C(1) NOTNULL DEFAULT t PRIMARY,
        isSingleChannel C(1) NOTNULL DEFAULT t PRIMARY,
        isVariableChannel C(1) NOTNULL DEFAULT t PRIMARY
    ";
    if (!create_table($tabname, $flds))
        return;

    // Insert records in table
    $records = array("name" => array("dv", "ics", "ics2", "ims", "lif", "lsm", "lsm-single", "ome-xml", "pic", "stk", "tiff", "tiff-leica", "tiff-series", "tiff-single"),
        "isFixedGeometry" => array("f", "f", "f", "f", "f", "f", "t", "f", "f", "f", "f", "f", "f", "t"),
        "isSingleChannel" => array("f", "f", "f", "f", "f", "f", "f", "f", "f", "f", "f", "f", "f", "f"),
        "isVariableChannel" => array("t", "t", "t", "t", "t", "t", "t", "t", "t", "t", "t", "t", "t", "t"));
    if (!insert_records($records, $tabname))
        return;


    // file_extension
    // -------------------------------------------------------------------------
    // Drop table if it exists
    $tabname = "file_extension";
    if (in_array($tabname, $tables)) {
        if (!drop_table($tabname))
            return;
    }
    // Create table
    $flds = "
        file_format C(30) NOTNULL DEFAULT 0 PRIMARY,
        extension C(4) NOTNULL PRIMARY
    ";
    if (!create_table($tabname, $flds))
        return;

    // Insert records in table
    $records = array("file_format" => array("dv", "ics", "ics2", "ims", "lif", "lsm", "lsm-single", "ome-xml", "pic", "stk", "tiff", "tiff-leica", "tiff-series", "tiff-single",
        "tiff", "tiff-leica", "tiff-series", "tiff-single"),
        "extension" => array("dv", "ics", "ics2", "ims", "lif", "lsm", "lsm", "ome", "pic", "stk", "tif", "tif", "tif", "tif",
            "tiff", "tiff", "tiff", "tiff"));
    if (!insert_records($records, $tabname))
        return;


    // queuemanager
    // -------------------------------------------------------------------------
    // Drop table if it exists
    $tabname = "queuemanager";
    if (in_array($tabname, $tables)) {
        if (!drop_table($tabname))
            return;
    }
    // Create table
    $flds = "
        field C(30) NOTNULL DEFAULT 0 PRIMARY,
        value  C(3) NOTNULL DEFAULT on
    ";
    if (!create_table($tabname, $flds))
        return;

    // Insert records in table
    $records = array("field" => array("switch"),
        "value" => array("on"));
    if (!insert_records($records, $tabname))
        return;


    // Drop and create fixed tables (create structure only)
    // The content is deleted
    // -------------------------------------------------------------------------
    // -------------------------------------------------------------------------

    // job_queue
    // -------------------------------------------------------------------------
    // Drop table if it exists
    $tabname = "job_queue";
    if (in_array($tabname, $tables)) {
        if (!drop_table($tabname))
            return;
    }
    // Create table
    $flds = "
        id C(30) NOTNULL DEFAULT 0 PRIMARY,
        username C(30) NOTNULL,
        queued T DEFAULT NULL,
        start T DEFAULT NULL,
        stop T DEFAULT NULL,
        server C(30) DEFAULT NULL,
        process_info C(30) DEFAULT NULL,
        status C(8) NOTNULL DEFAULT queued
    ";
    if (!create_table($tabname, $flds))
        return;


    // job_files
    // -------------------------------------------------------------------------
    // Drop table if it exists
    $tabname = "job_files";
    if (in_array($tabname, $tables)) {
        if (!drop_table($tabname))
            return;
    }
    // Create table
    $flds = "
        job C(30) DEFAULT 0 PRIMARY,
        owner C(30) DEFAULT 0,
        file C(191) DEFAULT 0 PRIMARY
    ";
    if (!create_table($tabname, $flds))
        return;


    // job_parameter
    // -------------------------------------------------------------------------
    // Drop table if it exists
    $tabname = "job_parameter";
    if (in_array($tabname, $tables)) {
        if (!drop_table($tabname))
            return;
    }
    // Create table
    $flds = "
        owner C(30) NOTNULL DEFAULT 0 PRIMARY,
        setting C(30) NOTNULL DEFAULT 0 PRIMARY,
        name C(30) NOTNULL DEFAULT 0 PRIMARY,
        value C(255) DEFAULT NULL
    ";
    if (!create_table($tabname, $flds))
        return;


    // job_parameter_setting
    // -----------------------------------------------------------------------------
    // Drop table if it exists
    $tabname = "job_parameter_setting";
    if (in_array($tabname, $tables)) {
        if (!drop_table($tabname))
            return;
    }
    // Create table
    $flds = "
        owner C(30) NOTNULL DEFAULT 0 PRIMARY,
        name C(30) NOTNULL PRIMARY,
        standard C(1) DEFAULT t
    ";
    if (!create_table($tabname, $flds))
        return;


    // job_task_parameter
    // -----------------------------------------------------------------------------
    // Drop table if it exists
    $tabname = "job_task_parameter";
    if (in_array($tabname, $tables)) {
        if (!drop_table($tabname))
            return;
    }
    // Create table
    $flds = "
        owner C(30) NOTNULL DEFAULT 0 PRIMARY,
        setting C(30) NOTNULL PRIMARY,
        name C(30) NOTNULL PRIMARY,
        value C(255) DEFAULT NULL
    ";
    if (!create_table($tabname, $flds))
        return;


    // job_task_setting
    // -----------------------------------------------------------------------------
    // Drop table if it exists
    $tabname = "job_task_setting";
    if (in_array($tabname, $tables)) {
        if (!drop_table($tabname))
            return;
    }
    // Create table
    $flds = "
        owner C(30) NOTNULL DEFAULT 0 PRIMARY,
        name C(30) NOTNULL PRIMARY,
        standard C(1) DEFAULT f
    ";
    if (!create_table($tabname, $flds))
        return;


    // Check the existence and the structure of the tables with variable contents
    // Keep the content
    // -------------------------------------------------------------------------
    // -------------------------------------------------------------------------

    // parameter_setting
    // -------------------------------------------------------------------------
    $tabname = "parameter_setting";
    $flds = "
        owner C(30) NOTNULL DEFAULT 0 PRIMARY,
        name C(30) NOTNULL PRIMARY,
        standard C(1) DEFAULT f
    ";
    if (!in_array($tabname, $tables)) {
        if (!create_table($tabname, $flds))
            return;
    }


    // task_setting
    // -------------------------------------------------------------------------
    $tabname = "task_setting";
    //$flds = "
    //    owner C(30) NOTNULL DEFAULT 0 PRIMARY,
    //    name C(30) NOTNULL PRIMARY,
    //    standard \"enum('t','f')\" DEFAULT 'f'
    //";
    $flds = "
        owner C(30) NOTNULL DEFAULT 0 PRIMARY,
        name C(30) NOTNULL PRIMARY,
        standard C(1) DEFAULT f
    ";
    if (!in_array($tabname, $tables)) {
        if (!create_table($tabname, $flds))
            return;
    }
    //if(!check_table_existence_and_structure($tabname,$flds))
    //    return;

    // Manage enum problem
    //$values_string = "'t', 'f'";
    //if (!manage_enum($tabname, 'standard', $values_string, 'f'))
    //    return;


    // server
    // -------------------------------------------------------------------------
    $tabname = "server";
    $flds = "
        name C(60) NOTNULL DEFAULT 0 PRIMARY,
        huscript_path C(60) NOTNULL,
        status C(12) NOTNULL DEFAULT free,
        job C(30) DEFAULT NULL
    ";
    if (!in_array($tabname, $tables)) {
        if (!create_table($tabname, $flds))
            return;
        // Insert records in table
        $records = array("name" => array("localhost"),
            "huscript_path" => array("/usr/local/bin/hucore"),
            "status" => array("free"),
            "job" => array(""));
        if (!insert_records($records, $tabname))
            return;
    }


    // username
    // -------------------------------------------------------------------------
    $tabname = "username";
    $defaultTimestamp = timestampADODB();
    $flds = "
        name C(30) NOTNULL PRIMARY,
        password C(255) NOTNULL,
        email C(80) NOTNULL,
        research_group C(30) NOTNULL,
        creation_date T NOTNULL DEFAULT '" . $defaultTimestamp . "',
        last_access_date T NOTNULL DEFAULT '" . $defaultTimestamp . "',
        status C(10) NOTNULL
    ";
    if (!in_array($tabname, $tables)) {
        if (!create_table($tabname, $flds))
            return;
    }

    $rs = $db->Execute("SELECT * FROM username WHERE name = 'admin'");
    if ($rs->EOF) {
        $records = array("name" => array("admin"),
            "password" => array("e903fece385fd2167780216958310b0d"),
            "email" => array(" "),
            "research_group" => array(" "),
            "creation_date" => array($defaultTimestamp),
            "last_access" => array($defaultTimestamp),
            "status" => array("a")
        );
        if (!insert_records($records, $tabname))
            return;
    }


    // Check the existence and the structure of the tables with variable contents;
    // check the format of the records content (number of #).
    // Keep the content
    // -------------------------------------------------------------------------
    // -------------------------------------------------------------------------

    // task_parameter
    // -------------------------------------------------------------------------
    $tabname = "task_parameter";
    $flds = "
        owner C(30) NOTNULL DEFAULT 0 PRIMARY,
        setting C(30) NOTNULL PRIMARY,
        name C(30) NOTNULL PRIMARY,
        value C(255) DEFAULT NULL
    ";
    if (!in_array($tabname, $tables)) {
        if (!create_table($tabname, $flds))
            return;
    }
    $fields_set = array('owner', 'setting', 'name', 'value');
    $primary_key = array('owner', 'setting', 'name');
    // Verify fields (number of #) where value = 'NumberOfIterationsRange'
    if (!check_number_gates($tabname, 'NumberOfIterationsRange', $fields_set, $primary_key))
        return;
    // Verify fields (number of #) where value = 'RemoveBackgroundPercent'
    if (!check_number_gates($tabname, 'RemoveBackgroundPercent', $fields_set, $primary_key))
        return;
    // Verify fields (number of #) where value = 'SignalNoiseRatio'
    if (!check_number_gates($tabname, 'SignalNoiseRatio', $fields_set, $primary_key))
        return;
    // Verify fields (number of #) where value = 'SignalNoiseRatioRange'
    if (!check_number_gates($tabname, 'SignalNoiseRatioRange', $fields_set, $primary_key))
        return;
    // Verify fields (number of #) where value = 'BackgroundOffsetPercent'
    if (!check_number_gates($tabname, 'BackgroundOffsetPercent', $fields_set, $primary_key))
        return;
    // Verify fields (number of #) where value = 'BackgroundOffsetRange'
    if (!check_number_gates($tabname, 'BackgroundOffsetRange', $fields_set, $primary_key))
        return;


    // parameter
    // -------------------------------------------------------------------------
    $tabname = "parameter";
    $flds = "
        owner C(30) NOTNULL DEFAULT 0 PRIMARY,
        setting C(30) NOTNULL DEFAULT 0 PRIMARY,
        name C(30) NOTNULL DEFAULT 0 PRIMARY,
        value C(255) DEFAULT NULL
    ";
    if (!in_array($tabname, $tables)) {
        if (!create_table($tabname, $flds))
            return;
    }
    $fields_set = array('owner', 'setting', 'name', 'value');
    $primary_key = array('owner', 'setting', 'name');
    // Verify fields (number of #) where value = 'PSF'
    if (!check_number_gates($tabname, 'PSF', $fields_set, $primary_key))
        return;
    // Verify fields (number of #) where value = 'PinholeSize'
    if (!check_number_gates($tabname, 'PinholeSize', $fields_set, $primary_key))
        return;
    // Verify fields (number of #) where value = 'EmissionWavelength'
    if (!check_number_gates($tabname, 'EmissionWavelength', $fields_set, $primary_key))
        return;
    // Verify fields (number of #) where value = 'ExcitationWavelength'
    if (!check_number_gates($tabname, 'ExcitationWavelength', $fields_set, $primary_key))
        return;
}


// -----------------------------------------------------------------------------
// Update the database to the last revision
// -----------------------------------------------------------------------------
$msg = "Needed database revision for HRM v" . System::getHRMVersionAsString() .
    " is number " . $LAST_REVISION . ".\n";
$msg .= "Current database revision is number " . $current_revision . ".\n";
if ($LAST_REVISION == $current_revision) {
    $msg .= "Nothing to do.\n";
    write_message($msg);
    write_to_log($msg);
    fclose($fh);
    fclose($efh);
    return;
} else {
    $msg .= "Updating...\n";
}
write_message($msg);
write_to_log($msg);


// -----------------------------------------------------------------------------
// Update to revision 1
// Description: add qmle algorithm as option
// -----------------------------------------------------------------------------
$n = 1;
if ($current_revision < $n) {
    $tabname = "possible_values";
    $record = array();
    $record["parameter"] = "DeconvolutionAlgorithm";
    $record["value"] = "cmle";
    $record["translation"] = "Classic Maximum Likelihood Estimation";
    $record["isDefault"] = "t";
    $insertSQL = $db->GetInsertSQL($tabname, $record);
    if (!$db->Execute($insertSQL)) {
        $msg = "An error occurred while updating the database to revision " . $n . ".";
        write_message($msg);
        write_to_error($msg);
        return;
    }

    $record["value"] = "qmle";
    $record["translation"] = "Quick Maximum Likelihood Estimation";
    $record["isDefault"] = "f";
    $insertSQL = $db->GetInsertSQL($tabname, $record);
    if (!$db->Execute($insertSQL)) {
        $msg = "An error occurred while updating the database to revision " . $n . ".";
        write_message($msg);
        write_to_error($msg);
        return;
    }

    if (!update_dbrevision($n))
        return;

    $current_revision = $n;
    $msg = "Database successfully updated to revision " . $current_revision . ".";
    write_message($msg);
    write_to_log($msg);
}


// -----------------------------------------------------------------------------
// Update to revision 2
// Description: add ICS2 as possible output file format
// -----------------------------------------------------------------------------
$n = 2;
if ($current_revision < $n) {
    $tabname = "possible_values";
    $record = array();
    $record["parameter"] = "OutputFileFormat";
    $record["value"] = "ICS2 (Image Cytometry Standard 2)";
    $record["translation"] = "ics2";
    $record["isDefault"] = "F";
    $insertSQL = $db->GetInsertSQL($tabname, $record);
    if (!$db->Execute($insertSQL)) {
        $msg = "An error occurred while updating the database to revision " . $n . ".";
        write_message($msg);
        write_to_error($msg);
        return;
    }

    if (!update_dbrevision($n))
        return;

    $current_revision = $n;
    $msg = "Database successfully updated to revision " . $current_revision . ".";
    write_message($msg);
    write_to_log($msg);
}


// -----------------------------------------------------------------------------
// Update to revision 3
// Description: remove psf generation in script (check sample orientation)
// -----------------------------------------------------------------------------
$n = 3;
if ($current_revision < $n) {
    $tabname = "possible_values";
    $rs = $db->Execute("DELETE FROM " . $tabname . " WHERE parameter = 'CoverslipRelativePosition'");
    if (!$rs) {
        $msg = "An error occurred while updating the database to revision " . $n . ".";
        write_message($msg);
        write_to_error($msg);
        return;
    }

    $record = array();
    $record["parameter"] = "CoverslipRelativePosition";
    $record["value"] = "closest";
    $record["translation"] = "Plane 0 is closest to the coverslip";
    $record["isDefault"] = "T";
    $insertSQL = $db->GetInsertSQL($tabname, $record);
    if (!$db->Execute($insertSQL)) {
        $msg = "An error occurred while updating the database to revision " . $n . ".";
        write_message($msg);
        write_to_error($msg);
        return;
    }

    $record["value"] = "farthest";
    $record["translation"] = "Plane 0 is farthest from the coverslip";
    $record["isDefault"] = "F";
    $insertSQL = $db->GetInsertSQL($tabname, $record);
    if (!$db->Execute($insertSQL)) {
        $msg = "An error occurred while updating the database to revision " . $n . ".";
        write_message($msg);
        write_to_error($msg);
        return;
    }

    $record["value"] = "ignore";
    $record["translation"] = "Do not perform depth-dependent correction";
    $insertSQL = $db->GetInsertSQL($tabname, $record);
    if (!$db->Execute($insertSQL)) {
        $msg = "An error occurred while updating the database to revision " . $n . ".";
        write_message($msg);
        write_to_error($msg);
        return;
    }

    // Check if the value are correct in parameter (correction respect to the previous version top/bottom/ignore)
    $rs = $db->Execute("SELECT * FROM parameter WHERE name = 'CoverslipRelativePosition'");
    if ($rs) {
        while ($row = $rs->FetchRow()) {
            if (strcmp($row[2], 'CoverslipRelativePosition') == 0) {
                if (strcmp($row[3], 'top') == 0)
                    $row[3] = 'closest';
                elseif (strcmp($row[3], 'bottom') == 0)
                    $row[3] = 'farthest';

                $fields_set = array('owner', 'setting', 'name', 'value');
                for ($i = 0; $i < count($fields_set); $i++) {
                    $temp[$fields_set[$i]] = $row[$i];
                }
                $primary_key = array('owner', 'setting', 'name');
                if (!$ret = $db->Replace('parameter', $temp, $primary_key, $autoquote = true)) {
                    $msg = error_message('parameter');
                    write_message($msg);
                    write_to_error($msg);
                    return False;
                }
            }
        }
    }

    if (!update_dbrevision($n))
        return;

    $current_revision = $n;
    $msg = "Database successfully updated to revision " . $current_revision . ".";
    write_message($msg);
    write_to_log($msg);
}


// -----------------------------------------------------------------------------
// Update to revision 4
// Description: support for zvi file format in HRM
// -----------------------------------------------------------------------------
$n = 4;
if ($current_revision < $n) {
    $tabname = "file_extension";
    $record = array();
    $record["file_format"] = "zvi";
    $record["extension"] = "zvi";
    $insertSQL = $db->GetInsertSQL($tabname, $record);
    if (!$db->Execute($insertSQL)) {
        $msg = "An error occurred while updating the database to revision " . $n . ".";
        write_message($msg);
        write_to_error($msg);
        return;
    }

    $tabname = "file_format";
    $record = array();
    $record["name"] = "zvi";
    $record["isFixedGeometry"] = "f";
    $record["isSingleChannel"] = "f";
    $record["isVariableChannel"] = "t";
    $insertSQL = $db->GetInsertSQL($tabname, $record);
    if (!$db->Execute($insertSQL)) {
        $msg = "An error occurred while updating the database to revision " . $n . ".";
        write_message($msg);
        write_to_error($msg);
        return;
    }

    $tabname = "possible_values";
    $record = array();
    $record["parameter"] = "ImageFileFormat";
    $record["value"] = "zvi";
    $record["translation"] = "Zeiss Vision ZVI (*.zvi)";
    $record["isDefault"] = "f";
    $insertSQL = $db->GetInsertSQL($tabname, $record);
    if (!$db->Execute($insertSQL)) {
        $msg = "An error occurred while updating the database to revision " . $n . ".";
        write_message($msg);
        write_to_error($msg);
        return;
    }

    if (!update_dbrevision($n))
        return;

    $current_revision = $n;
    $msg = "Database successfully updated to revision " . $current_revision . ".";
    write_message($msg);
    write_to_log($msg);
}


// -----------------------------------------------------------------------------
// Update to revision 5
// Description: modification for Spherical Aberration correction
// -----------------------------------------------------------------------------
$n = 5;
if ($current_revision < $n) {
    $tabname = "possible_values";

    $rs = $db->Execute("SELECT * FROM " . $tabname . " WHERE parameter = 'CoverslipRelativePosition' AND value = 'ignore'");
    if (!($rs->EOF)) {
        $rss = $db->Execute("DELETE FROM " . $tabname . " WHERE parameter = 'CoverslipRelativePosition' AND value = 'ignore'");
        if (!$rss) {
            $msg = "An error occurred while updating the database to revision " . $n . ".\n";
            write_message($msg);
            write_to_error($msg);
            return;
        }
    }

    $rs = $db->Execute("SELECT * FROM " . $tabname . " WHERE parameter = 'PerformAberrationCorrection' AND translation = 'Do not perform depth-dependent correction'");
    if (!($rs->EOF)) {
        $rss = $db->Execute("DELETE FROM " . $tabname . " WHERE parameter = 'PerformAberrationCorrection' AND translation = 'Do not perform depth-dependent correction'");
        if (!$rss) {
            $msg = "An error occurred while updating the database to revision " . $n . ".";
            write_message($msg);
            write_to_error($msg);
            return;
        }
    }

    $record = array();
    $record["parameter"] = "AberrationCorrectionNecessary";
    $record["value"] = "0";
    $record["translation"] = "no";
    $record["isDefault"] = "T";
    $rs = $db->Execute("SELECT * FROM " . $tabname . " WHERE parameter='" . $record["parameter"] . "' AND value='" . $record["value"] . "' AND translation='" . $record["translation"] . "' AND isDefault='" . $record["isDefault"] . "'");
    if ($rs->EOF) {
        $insertSQL = $db->GetInsertSQL($tabname, $record);
        if (!$db->Execute($insertSQL)) {
            $msg = "An error occurred while updating the database to revision " . $n . ".";
            write_message($msg);
            write_to_error($msg);
            return;
        }
    }

    $record["value"] = "1";
    $record["translation"] = "yes";
    $record["isDefault"] = "F";
    $rs = $db->Execute("SELECT * FROM " . $tabname . " WHERE parameter='" . $record["parameter"] . "' AND value='" . $record["value"] . "' AND translation='" . $record["translation"] . "' AND isDefault='" . $record["isDefault"] . "'");
    if ($rs->EOF) {
        $insertSQL = $db->GetInsertSQL($tabname, $record);
        if (!$db->Execute($insertSQL)) {
            $msg = "An error occurred while updating the database to revision " . $n . ".";
            write_message($msg);
            write_to_error($msg);
            return;
        }
    }

    $record["parameter"] = "PerformAberrationCorrection";
    $record["value"] = "1";
    $record["translation"] = "Yes, perform depth-dependent correction";
    $record["isDefault"] = "f";
    $rs = $db->Execute("SELECT * FROM " . $tabname . " WHERE parameter='" . $record["parameter"] . "' AND value='" . $record["value"] . "' AND translation='" . $record["translation"] . "' AND isDefault='" . $record["isDefault"] . "'");
    if ($rs->EOF) {
        $insertSQL = $db->GetInsertSQL($tabname, $record);
        if (!$db->Execute($insertSQL)) {
            $msg = "An error occurred while updating the database to revision " . $n . ".";
            write_message($msg);
            write_to_error($msg);
            return;
        }
    }

    $record["parameter"] = "AberrationCorrectionMode";
    $record["value"] = "automatic";
    $record["translation"] = "Perform automatic correction";
    $record["isDefault"] = "T";
    $rs = $db->Execute("SELECT * FROM " . $tabname . " WHERE parameter='" . $record["parameter"] . "' AND value='" . $record["value"] . "' AND translation='" . $record["translation"] . "' AND isDefault='" . $record["isDefault"] . "'");
    if ($rs->EOF) {
        $insertSQL = $db->GetInsertSQL($tabname, $record);
        if (!$db->Execute($insertSQL)) {
            $msg = "An error occurred while updating the database to revision " . $n . ".";
            write_message($msg);
            write_to_error($msg);
            return;
        }
    }

    $record["value"] = "advanced";
    $record["translation"] = "Perform advanced correction";
    $record["isDefault"] = "F";
    $rs = $db->Execute("SELECT * FROM " . $tabname . " WHERE parameter='" . $record["parameter"] . "' AND value='" . $record["value"] . "' AND translation='" . $record["translation"] . "' AND isDefault='" . $record["isDefault"] . "'");
    if ($rs->EOF) {
        $insertSQL = $db->GetInsertSQL($tabname, $record);
        if (!$db->Execute($insertSQL)) {
            $msg = "An error occurred while updating the database to revision " . $n . ".";
            write_message($msg);
            write_to_error($msg);
            return;
        }
    }

    $record["parameter"] = "PSFGenerationDepth";
    $record["value"] = "0";
    $record["translation"] = "0";
    $record["isDefault"] = "T";
    $rs = $db->Execute("SELECT * FROM " . $tabname . " WHERE parameter='" . $record["parameter"] . "' AND value='" . $record["value"] . "' AND translation='" . $record["translation"] . "' AND isDefault='" . $record["isDefault"] . "'");
    if ($rs->EOF) {
        $insertSQL = $db->GetInsertSQL($tabname, $record);
        if (!$db->Execute($insertSQL)) {
            $msg = "An error occurred while updating the database to revision " . $n . ".";
            write_message($msg);
            write_to_error($msg);
            return;
        }
    }

    $tabname = "boundary_values";

    $record = array();
    $record["parameter"] = "PSFGenerationDepth";
    $record["min"] = "0";
    $record["max"] = "NULL";
    $record["min_included"] = "T";
    $record["max_included"] = "T";
    $record["standard"] = "0";
    $rs = $db->Execute("SELECT * FROM " . $tabname . " WHERE parameter='" . $record["parameter"] . "' AND min='" . $record["min"] . "' AND max='" . $record["max"] . "' AND min_included='" . $record["min_included"] . "' AND max_included='" . $record["max_included"] . "' AND standard='" . $record["standard"] . "'");
    if ($rs->EOF) {
        $insertSQL = $db->GetInsertSQL($tabname, $record);
        if (!$db->Execute($insertSQL)) {
            $msg = "An error occurred while updating the database to revision " . $n . ".";
            write_message($msg);
            write_to_error($msg);
            return;
        }
    }

    if (!update_dbrevision($n))
        return;

    $current_revision = $n;
    $msg = "Database successfully updated to revision " . $current_revision . ".";
    write_message($msg);
    write_to_log($msg);
}


// -----------------------------------------------------------------------------
// Update to revision 6
// Description: change length of text fields (settings name and translation).
//              Correct field in possible_values
// -----------------------------------------------------------------------------
$n = 6;
if ($current_revision < $n) {

    $tabname = "parameter";
    $flds = "
        owner C(30) NOTNULL DEFAULT 0 PRIMARY,
        setting C(191) NOTNULL DEFAULT 0 PRIMARY,
        name C(30) NOTNULL DEFAULT 0 PRIMARY,
        value C(255) DEFAULT NULL
    ";
    $colnames = array("owner", "setting", "name", "value");
    $multiarray = $db->GetArray("SELECT * from " . $tabname);
    if (!drop_table($tabname))
        return;
    if (!create_table($tabname, $flds))
        return;
    foreach ($multiarray as $array) {
        if (!insert_record($tabname, $array, $colnames))
            return;
    }

    $tabname = "parameter_setting";
    $flds = "
        owner C(30) NOTNULL DEFAULT 0 PRIMARY,
        name C(191) NOTNULL PRIMARY,
        standard C(1) DEFAULT f
    ";
    $colnames = array("owner", "name", "standard");
    $multiarray = $db->GetArray("SELECT * from " . $tabname);
    if (!drop_table($tabname))
        return;
    if (!create_table($tabname, $flds))
        return;
    foreach ($multiarray as $array) {
        if (!insert_record($tabname, $array, $colnames))
            return;
    }

    $tabname = "task_parameter";
    $flds = "
        owner C(30) NOTNULL DEFAULT 0 PRIMARY,
        setting C(191) NOTNULL PRIMARY,
        name C(30) NOTNULL PRIMARY,
        value C(255) DEFAULT NULL
    ";
    $colnames = array("owner", "setting", "name", "value");
    $multiarray = $db->GetArray("SELECT * from " . $tabname);
    if (!drop_table($tabname))
        return;
    if (!create_table($tabname, $flds))
        return;
    foreach ($multiarray as $array) {
        if (!insert_record($tabname, $array, $colnames))
            return;
    }

    $tabname = "task_setting";
    $flds = "
        owner C(30) NOTNULL DEFAULT 0 PRIMARY,
        name C(191) NOTNULL PRIMARY,
        standard C(1) DEFAULT f
    ";
    $colnames = array("owner", "name", "standard");
    $multiarray = $db->GetArray("SELECT * from " . $tabname);
    if (!drop_table($tabname))
        return;
    if (!create_table($tabname, $flds))
        return;
    foreach ($multiarray as $array) {
        if (!insert_record($tabname, $array, $colnames))
            return;
    }

    $tabname = "possible_values";
    $flds = "
        parameter C(30) NOTNULL DEFAULT 0 PRIMARY,
        value C(191) NOTNULL DEFAULT 0 PRIMARY,
        translation C(255) DEFAULT NULL,
        isDefault C(1) DEFAULT f
    ";
    $colnames = array("parameter", "value", "translation", "isDefault");
    $multiarray = $db->GetArray("SELECT * from " . $tabname);
    if (!drop_table($tabname))
        return;
    if (!create_table($tabname, $flds))
        return;
    foreach ($multiarray as $array) {
        if (!insert_record($tabname, $array, $colnames))
            return;
    }

    $record[$colnames[0]] = "PerformAberrationCorrection";
    $record[$colnames[1]] = "0";
    $record[$colnames[2]] = "No, do not perform depth-dependent correction";
    $record[$colnames[3]] = "T";
    $array = array("PerformAberrationCorrection", "0", "No, do not perform depth-dependent correction", "t");
    $rs = $db->Execute("SELECT * FROM " . $tabname . " WHERE parameter='" . $record["parameter"] . "' AND value='" . $record["value"] . "'");
    if (!($rs->EOF)) {
        if (!$db->Execute("DELETE FROM " . $tabname . " WHERE parameter='" . $record["parameter"] . "' AND value='" . $record["value"] . "'")) {
            $msg = "An error occurred while updating the database to revision " . $n . ".";
            write_message($msg);
            write_to_log($msg);
            write_to_error($msg);
            return;
        }
    }
    $rs = $db->Execute("SELECT * FROM " . $tabname . " WHERE parameter='" . $record["parameter"] . "' AND value='" . $record["value"] . "'");
    if ($rs->EOF) {
        if (!insert_record($tabname, $array, $colnames))
            return;
    }

    $record[$colnames[0]] = "AdvancedCorrectionOptions";
    $record[$colnames[1]] = "user";
    $record[$colnames[2]] = "Deconvolution with PSF generated at user-defined depth";
    $record[$colnames[3]] = "T";
    $array = array("AdvancedCorrectionOptions", "user", "Deconvolution with PSF generated at user-defined depth", "T");
    $rs = $db->Execute("SELECT * FROM " . $tabname . " WHERE parameter='" . $record[$colnames[0]] . "' AND value='" . $record[$colnames[1]] . "'");
    if (!($rs->EOF)) {
        if (!$db->Execute("DELETE FROM " . $tabname . " WHERE parameter='" . $record[$colnames[0]] . "' AND value='" . $record[$colnames[1]] . "'")) {
            $msg = "An error occurred while updating the database to revision " . $n . ".";
            write_message($msg);
            write_to_log($msg);
            write_to_error($msg);
            return;
        }
    }
    $rs = $db->Execute("SELECT * FROM " . $tabname . " WHERE parameter='" . $record["parameter"] . "' AND value='" . $record["value"] . "'");
    if ($rs->EOF) {
        if (!insert_record($tabname, $array, $colnames))
            return;
    }

    $record[$colnames[1]] = "slice";
    $record[$colnames[2]] = "Depth-dependent correction performed slice by slice";
    $record[$colnames[3]] = "F";
    $array = array("AdvancedCorrectionOptions", "slice", "Depth-dependent correction performed slice by slice", "F");
    $rs = $db->Execute("SELECT * FROM " . $tabname . " WHERE parameter='" . $record["parameter"] . "' AND value='" . $record["value"] . "'");
    if (!($rs->EOF)) {
        if (!$db->Execute("DELETE FROM " . $tabname . " WHERE parameter='" . $record["parameter"] . "' AND value='" . $record["value"] . "'")) {
            $msg = "An error occurred while updating the database to revision " . $n . ".";
            write_message($msg);
            write_to_log($msg);
            write_to_error($msg);
            return;
        }
    }
    $rs = $db->Execute("SELECT * FROM " . $tabname . " WHERE parameter='" . $record["parameter"] . "' AND value='" . $record["value"] . "'");
    if ($rs->EOF) {
        if (!insert_record($tabname, $array, $colnames))
            return;
    }

    $record[$colnames[1]] = "few";
    $record[$colnames[2]] = "Depth-dependent correction performed on few bricks";
    $record[$colnames[3]] = "F";
    $array = array("AdvancedCorrectionOptions", "few", "Depth-dependent correction performed on few bricks", "F");
    $rs = $db->Execute("SELECT * FROM " . $tabname . " WHERE parameter='" . $record["parameter"] . "' AND value='" . $record["value"] . "'");
    if (!($rs->EOF)) {
        if (!$db->Execute("DELETE FROM " . $tabname . " WHERE parameter='" . $record["parameter"] . "' AND value='" . $record["value"] . "'")) {
            $msg = "An error occurred while updating the database to revision " . $n . ".";
            write_message($msg);
            write_to_log($msg);
            write_to_error($msg);
            return;
        }
    }
    $rs = $db->Execute("SELECT * FROM " . $tabname . " WHERE parameter='" . $record["parameter"] . "' AND value='" . $record["value"] . "'");
    if ($rs->EOF) {
        if (!insert_record($tabname, $array, $colnames))
            return;
    }

    if (!update_dbrevision($n))
        return;

    $current_revision = $n;
    $msg = "Database successfully updated to revision " . $current_revision . ".";
    write_message($msg);
    write_to_log($msg);
}


// -----------------------------------------------------------------------------
// Update to revision 7
// Description: insert statistics table;
//              add 'priority' column in table 'job_queue';
//              correct ics2 extension;
//              add support for ics2 file format in intput;
//              add support for HDF5 file format (in input and output)
// -----------------------------------------------------------------------------
$n = 7;
if ($current_revision < $n) {
    // Update tables array
    $tables = $db->MetaTables("TABLES");

    if (!in_array("statistics", $tables)) {
        // If the table does not exist, create it
        $flds = "
            id C(30) NOTNULL DEFAULT 0 PRIMARY,
            owner C(30) DEFAULT 0,
            research_group C(30) DEFAULT 0,
            start T DEFAULT NULL,
            stop T DEFAULT NULL,
            ImageFileFormat C(255) DEFAULT 0,
            OutputFileFormat C(255) DEFAULT 0,
            PointSpreadFunction C(255) DEFAULT 0,
            ImageGeometry C(255) DEFAULT 0,
            MicroscopeType C(255) DEFAULT 0
        ";
        if (!create_table("statistics", $flds)) {
            $msg = "An error occurred while updating the database to revision " . $n . ", statistics table creation.";
            write_message($msg);
            write_to_log($msg);
            write_to_error($msg);
            return;
        }
    }

    // Add 'priority' column in table 'job_queue'
    $tabname = "job_queue";
    if (in_array($tabname, $tables)) {
        if (!drop_table($tabname)) {
            $msg = "An error occurred while updating the database to revision " . $n . ", job_queue 1.";
            write_message($msg);
            write_to_log($msg);
            write_to_error($msg);
            return;
        }
    }
    // Create table
    $flds = "
        id C(30) NOTNULL DEFAULT 0 PRIMARY,
        username C(30) NOTNULL,
        queued T DEFAULT NULL,
        start T DEFAULT NULL,
        stop T DEFAULT NULL,
        server C(30) DEFAULT NULL,
        process_info C(30) DEFAULT NULL,
        status C(8) NOTNULL DEFAULT queued,
        priority I NOTNULL DEFAULT 0
    ";
    if (!create_table($tabname, $flds)) {
        $msg = "An error occurred while updating the database to revision " . $n . ", job_queue 2.";
        write_message($msg);
        write_to_log($msg);
        write_to_error($msg);
        return;
    }

    // Change ics2 extension in ics
    $tabname = "file_extension";
    $record = array();
    $record["file_format"] = "ics2";
    $record["extension"] = "ics";
    if (!$db->AutoExecute($tabname, $record, 'UPDATE', "file_format like 'ics2'")) {
        $msg = "An error occurred while updating the database to revision " . $n . ", update ics2 format information.";
        write_message($msg);
        write_to_error($msg);
        return false;
    }

    // Add support for HDF5 file format
    $record = array();
    $record["file_format"] = "hdf5";
    $record["extension"] = "h5";
    $rs = $db->Execute("SELECT * FROM " . $tabname . " WHERE file_format='" . $record["file_format"] . "' AND extension='" . $record["extension"] . "'");
    if ($rs->EOF) {
        $insertSQL = $db->GetInsertSQL($tabname, $record);
        if (!$db->Execute($insertSQL)) {
            $msg = "An error occurred while updating the database to revision " . $n . ".";
            write_message($msg);
            write_to_error($msg);
            return;
        }
    }

    $tabname = "file_format";
    $record = array();
    $record["name"] = "hdf5";
    $record["isFixedGeometry"] = "f";
    $record["isSingleChannel"] = "f";
    $record["isVariableChannel"] = "t";
    $rs = $db->Execute("SELECT * FROM " . $tabname . " WHERE name='" . $record["name"] . "' AND isFixedGeometry='" . $record["isFixedGeometry"] . "' AND isSingleChannel='" . $record["isSingleChannel"] . "'AND isVariableChannel='" . $record["isVariableChannel"] . "'");
    if ($rs->EOF) {
        $insertSQL = $db->GetInsertSQL($tabname, $record);
        if (!$db->Execute($insertSQL)) {
            $msg = "An error occurred while updating the database to revision " . $n . ".";
            write_message($msg);
            write_to_error($msg);
            return;
        }
    }

    $tabname = "possible_values";
    $record = array();
    $record["parameter"] = "ImageFileFormat";
    $record["value"] = "ics2";
    $record["translation"] = "Image Cytometry Standard 2 (*.ics/*.ids)";
    $record["isDefault"] = "f";
    $rs = $db->Execute("SELECT * FROM " . $tabname . " WHERE parameter='" . $record["parameter"] . "' AND value='" . $record["value"] . "'");
    if ($rs->EOF) {
        $insertSQL = $db->GetInsertSQL($tabname, $record);
        if (!$db->Execute($insertSQL)) {
            $msg = "An error occurred while updating the database to revision " . $n . ".";
            write_message($msg);
            write_to_error($msg);
            return;
        }
    }

    $record = array();
    $record["parameter"] = "ImageFileFormat";
    $record["value"] = "hdf5";
    $record["translation"] = "SVI HDF5 (.*h5)";
    $record["isDefault"] = "f";
    $rs = $db->Execute("SELECT * FROM " . $tabname . " WHERE parameter='" . $record["parameter"] . "' AND value='" . $record["value"] . "'");
    if ($rs->EOF) {
        $insertSQL = $db->GetInsertSQL($tabname, $record);
        if (!$db->Execute($insertSQL)) {
            $msg = "An error occurred while updating the database to revision " . $n . ".";
            write_message($msg);
            write_to_error($msg);
            return;
        }
    }

    $record = array();
    $record["parameter"] = "OutputFileFormat";
    $record["value"] = "hdf5";
    $record["translation"] = "SVI HDF5";
    $record["isDefault"] = "f";
    $rs = $db->Execute("SELECT * FROM " . $tabname . " WHERE parameter='" . $record["parameter"] . "' AND value='" . $record["value"] . "'");
    if (!($rs->EOF)) {
        if (!$db->Execute("DELETE FROM " . $tabname . " WHERE parameter='" . $record["parameter"] . "' AND value='" . $record["value"] . "'")) {
            $msg = "An error occurred while updating the database to revision " . $n . ".";
            write_message($msg);
            write_to_log($msg);
            write_to_error($msg);
            return;
        }
    }

    $record = array();
    $record["parameter"] = "OutputFileFormat";
    $record["value"] = "SVI HDF5";
    $record["translation"] = "hdf5";
    $record["isDefault"] = "f";
    $rs = $db->Execute("SELECT * FROM " . $tabname . " WHERE parameter='" . $record["parameter"] . "' AND value='" . $record["value"] . "'");
    if ($rs->EOF) {
        $insertSQL = $db->GetInsertSQL($tabname, $record);
        if (!$db->Execute($insertSQL)) {
            $msg = "An error occurred while updating the database to revision " . $n . ".";
            write_message($msg);
            write_to_error($msg);
            return;
        }
    }

    // Check the existence of the server table and the presence of one entry at least
    // If there is no entry, insert default values (localhost, /usr/local/bin/hucore, free, NULL)
    $tabname = "server";
    if (in_array($tabname, $tables)) {
        $rs = $db->Execute("SELECT * FROM " . $tabname);
        $temp = $rs->RecordCount();
        //write_message("Record count = " . $temp);
        if ($temp == 0) {
            $records = array("name" => array("localhost"),
                "huscript_path" => array("/usr/local/bin/hucore"),
                "status" => array("free"),
                "job" => array(""));
            if (!insert_records($records, $tabname)) {
                $msg = "An error occurred while updating the database to revision " . $n . ".";
                write_message($msg);
                write_to_error($msg);
                return;
            }
        }
    }

    if (!update_dbrevision($n))
        return;
    $current_revision = $n;
    $msg = "Database successfully updated to revision " . $current_revision . ".";
    write_message($msg);
    write_to_log($msg);
}

// -----------------------------------------------------------------------------
// Update to revision 8
// Description: Add NumberOfChannels = 5 into possible_values
//              Update (and fix) PSFGenerationDepth in boundary_values
//              Create the confidence_levels table
//              Add a translation for the file formats to match hucore's
// -----------------------------------------------------------------------------
$n = 8;
if ($current_revision < $n) {

    // Add NumberOfChannels = 5 into possible_values
    $tabname = "possible_values";
    $record = array();
    $record["parameter"] = "NumberOfChannels";
    $record["value"] = "5";
    $record["translation"] = "";
    $record["isDefault"] = "f";
    $rs = $db->Execute("SELECT * FROM " . $tabname . " WHERE parameter='" . $record["parameter"] . "' AND value='" . $record["value"] . "'");
    if ($rs->EOF) {
        $insertSQL = $db->GetInsertSQL($tabname, $record);
        if (!$db->Execute($insertSQL)) {
            $msg = "An error occurred while updating the database to revision " . $n . ".";
            write_message($msg);
            write_to_error($msg);
            return;
        }
    }

    // Update (and fix) PSFGenerationDepth in boundary_values
    $tabname = "boundary_values";
    $record = array();
    $record["parameter"] = "PSFGenerationDepth";
    $record["min"] = "0";
    $record["max"] = NULL;
    $record["min_included"] = "t";
    $record["max_included"] = "t";
    $record["standard"] = "0";
    if (!$db->AutoExecute($tabname, $record, 'UPDATE', "parameter like '" . $record["parameter"] . "'")) {
        $msg = "An error occurred while updating the database to revision " . $n . ", update PSFGenerationDepth boundary values.";
        write_message($msg);
        write_to_error($msg);
        return false;
    }

    // Create the confidence_levels table
    // Update tables array
    $tables = $db->MetaTables("TABLES");

    // Does the confidence_levels table exist?
    if (!in_array("confidence_levels", $tables)) {

        // Define the fields for the confidence_levels table
        $fields = "
        fileFormat C(16) NOTNULL UNIQUE PRIMARY,
        sampleSizesX C(16) NOTNULL,
		sampleSizesY C(16) NOTNULL,
		sampleSizesZ C(16) NOTNULL,
		sampleSizesT C(16) NOTNULL,
		iFacePrim C(16) NOTNULL,
		iFaceScnd C(16) NOTNULL,
		pinhole C(16) NOTNULL,
		chanCnt C(16) NOTNULL,
		imagingDir C(16) NOTNULL,
		pinholeSpacing C(16) NOTNULL,
		objQuality C(16) NOTNULL,
		lambdaEx C(16) NOTNULL,
		lambdaEm C(16) NOTNULL,
		mType C(16) NOTNULL,
		NA C(16) NOTNULL,
		RIMedia C(16) NOTNULL,
		RILens C(16) NOTNULL,
		photonCnt C(16) NOTNULL,
		exBeamFill C(16) NOTNULL
      ";

        if (!create_table("confidence_levels", $fields)) {
            $msg = "An error occurred while updating the database to revision " . $n . ", confidence_levels table creation.";
            write_message($msg);
            write_to_log($msg);
            write_to_error($msg);
            return;
        }

    }

    // Add a translation for the file formats to match them to the file formats
    // returned by hucore

    // Does the column exist already?
    $columns = $db->MetaColumnNames('file_format');
    if (!array_key_exists(strtoupper("hucoreName"), $columns)) {
        $fields = "hucoreName C(30)";
        if (!insert_column("file_format", $fields)) {
            $msg = "An error occurred while updating the database to revision " . $n . ", file_format table update.";
            write_message($msg);
            write_to_log($msg);
            write_to_error($msg);
            return;
        }
    }
    $ok = $db->AutoExecute("file_format", array("hucoreName" => "r3d"), "UPDATE", "name = 'dv'");
    $ok &= $db->AutoExecute("file_format", array("hucoreName" => "ics"), "UPDATE", "name = 'ics'");
    $ok &= $db->AutoExecute("file_format", array("hucoreName" => "ics"), "UPDATE", "name = 'ics2'");
    $ok &= $db->AutoExecute("file_format", array("hucoreName" => "ims"), "UPDATE", "name = 'ims'");
    $ok &= $db->AutoExecute("file_format", array("hucoreName" => "lif"), "UPDATE", "name = 'lif'");
    $ok &= $db->AutoExecute("file_format", array("hucoreName" => "lsm"), "UPDATE", "name = 'lsm'");
    $ok &= $db->AutoExecute("file_format", array("hucoreName" => "lsm"), "UPDATE", "name = 'lsm-single'");
    $ok &= $db->AutoExecute("file_format", array("hucoreName" => "ome"), "UPDATE", "name = 'ome-xml'");
    $ok &= $db->AutoExecute("file_format", array("hucoreName" => "pic"), "UPDATE", "name = 'pic'");
    $ok &= $db->AutoExecute("file_format", array("hucoreName" => "stk"), "UPDATE", "name = 'stk'");
    $ok &= $db->AutoExecute("file_format", array("hucoreName" => "tiff"), "UPDATE", "name = 'tiff'");
    $ok &= $db->AutoExecute("file_format", array("hucoreName" => "tiff"), "UPDATE", "name = 'tiff-series'");
    $ok &= $db->AutoExecute("file_format", array("hucoreName" => "tiff"), "UPDATE", "name = 'tiff-single'");
    $ok &= $db->AutoExecute("file_format", array("hucoreName" => "leica"), "UPDATE", "name = 'tiff-leica'");
    $ok &= $db->AutoExecute("file_format", array("hucoreName" => "zvi"), "UPDATE", "name = 'zvi'");
    $ok &= $db->AutoExecute("file_format", array("hucoreName" => "hdf5"), "UPDATE", "name = 'hdf5'");

    if (!$ok) {
        $msg = "An error occurred while updating the database to revision " . $n . ", file_format table update.";
        write_message($msg);
        write_to_log($msg);
        write_to_error($msg);
        return;
    }

    // Add new parameter OverrideConfidence possible values
    $tabname = "possible_values";
    $parameter = "OverrideConfidence";
    $value = "1";
    $rs = $db->Execute("SELECT * FROM " . $tabname . " WHERE parameter='" . $parameter . "' AND value='" . $value . "'");
    if ($rs->EOF) {
        $records = array(
            "parameter" => array("OverrideConfidence", "OverrideConfidence", "OverrideConfidence", "OverrideConfidence", "OverrideConfidence"),
            "value" => array("1", "2", "3", "4", "5"),
            "translation" => array("Do not override any of my parameters",
                "Override parameters with confidence default and better",
                "Override parameters with confidence estimated and better",
                "Override parameters with confidence reported and better",
                "Override parameters with confidence verified"),
            "isDefault" => array("t", "f", "f", "f", "f"),
            "parameter_key" => array("OverrideConfidence1", "OverrideConfidence2", "OverrideConfidence3", "OverrideConfidence4", "OverrideConfidence5"));
        if (!insert_records($records, "possible_values")) {
            return;
        }
    }

    // Add support for Delta Vision r3d format in table possible_values
    $tabname = "possible_values";
    $record = array();
    $record["parameter"] = "ImageFileFormat";
    $record["value"] = "r3d";
    $record["translation"] = "Delta Vision (*.r3d)";
    $record["isDefault"] = "f";
    $rs = $db->Execute("SELECT * FROM " . $tabname . " WHERE parameter='" . $record["parameter"] . "' AND value='" . $record["value"] . "'");
    if ($rs->EOF) {
        $insertSQL = $db->GetInsertSQL($tabname, $record);
        if (!$db->Execute($insertSQL)) {
            $msg = "An error occurred while updating the database to revision " . $n . ".";
            write_message($msg);
            write_to_error($msg);
            return;
        }
    }

    // Add support for Delta Vision r3d format in table file_extension
    $tabname = "file_extension";
    $record = array();
    $record["file_format"] = "r3d";
    $record["extension"] = "r3d";
    $rs = $db->Execute("SELECT * FROM " . $tabname . " WHERE file_format='" . $record["file_format"] . "' AND extension='" . $record["extension"] . "'");
    if ($rs->EOF) {
        $insertSQL = $db->GetInsertSQL($tabname, $record);
        if (!$db->Execute($insertSQL)) {
            $msg = "An error occurred while updating the database to revision " . $n . ".";
            write_message($msg);
            write_to_error($msg);
            return;
        }
    }

    // Add support for Delta Vision r3d format in table file_format
    $tabname = "file_format";
    $record = array();
    $record["name"] = "r3d";
    $record["isFixedGeometry"] = "f";
    $record["isSingleChannel"] = "f";
    $record["isVariableChannel"] = "t";
    $record["hucoreName"] = "r3d";
    $rs = $db->Execute("SELECT * FROM " . $tabname . " WHERE name='" . $record["name"] . "' AND hucoreName='" . $record["hucoreName"] . "'");
    if ($rs->EOF) {
        $insertSQL = $db->GetInsertSQL($tabname, $record);
        if (!$db->Execute($insertSQL)) {
            $msg = "An error occurred while updating the database to revision " . $n . ".";
            write_message($msg);
            write_to_error($msg);
            return;
        }
    }

    // Update revision
    if (!update_dbrevision($n))
        return;
    $current_revision = $n;
    $msg = "Database successfully updated to revision " . $current_revision . ".";
    write_message($msg);
    write_to_log($msg);

}

// -----------------------------------------------------------------------------
// Update to revision 9
// Description: Add 'ismultifile' column into file_format
//              Correct description of ics2 file format
//              Add Olympus OIF as input format
//              Add Delta Vision (3rd) as output
// -----------------------------------------------------------------------------
$n = 9;
if ($current_revision < $n) {
    // Does the column exist already?
    $columns = $db->MetaColumnNames('file_format');
    if (!array_key_exists(strtoupper("ismultifile"), $columns)) {

        $fields = "ismultifile C(1) NOTNULL DEFAULT 'f'";
        if (!insert_column("file_format", $fields)) {
            $msg = "An error occurred while updating the database to revision " . $n . ", file_format table update.";
            write_message($msg);
            write_to_log($msg);
            write_to_error($msg);
            return;
        }
        // Set lif to multi file
        $tabname = "global_variables";
        $record = array();
        $record["ismultifile"] = 't';
        if (!$db->AutoExecute('file_format', $record, 'UPDATE', "name like 'lif'")) {
            $msg = error_message($tabname);
            write_message($msg);
            write_to_error($msg);
            return false;
        }

    }

    // Correct ics2 description
    $tabname = 'possible_values';
    $record = array();
    $record["parameter"] = 'ImageFileFormat';
    $record["translation"] = 'Image Cytometry Standard 2 (*.ics)';
    $record["isDefault"] = 'f';
    if (!$db->AutoExecute($tabname, $record, 'UPDATE', "value like 'ics2'")) {
        $msg = error_message($tabname);
        write_message($msg);
        write_to_error($msg);
        return false;
    }

    // Make ics the default output file format
    $tabname = 'possible_values';
    $record = array();
    $record["parameter"] = 'OutputFileFormat';
    $record["translation"] = 'ics';
    $record["isDefault"] = 't';
    if (!$db->AutoExecute($tabname, $record, 'UPDATE', "value like 'ICS (Image Cytometry Standard)'")) {
        $msg = error_message($tabname);
        write_message($msg);
        write_to_error($msg);
        return false;
    }

    // Add Olympus OIF file to possible_values
    $tabname = 'possible_values';
    $record = array();
    $record["parameter"] = 'ImageFileFormat';
    $record["value"] = 'oif';
    $record["translation"] = 'Olympus OIF file (*.oif)';
    $record["isDefault"] = 'f';
    // This is just a hack for developers; it the row is already there, skip
    $query = "SELECT * FROM " . $tabname . " WHERE parameter='" .
        $record['parameter'] . "' AND value='" . $record['value'] . "' " .
        " AND translation='" . $record["translation"] . "' AND isDefault='" .
        $record["isDefault"] . "'";
    if ($db->Execute($query)->RecordCount() == 0) {
        if (!$db->AutoExecute($tabname, $record, 'INSERT')) {
            $msg = error_message($tabname);
            write_message($msg);
            write_to_error($msg);
            return false;
        }
    }
    // Add Olympus OIF file to file_format
    $tabname = 'file_format';
    $record = array();
    $record["name"] = 'oif';
    $record["isFixedGeometry"] = 'f';
    $record["isSingleChannel"] = 'f';
    $record["isVariableChannel"] = 't';
    $record["hucoreName"] = 'oif';
    $record["ismultifile"] = 'f';
    // This is just a hack for developers; it the row is already there, skip
    $query = "SELECT * FROM " . $tabname . " WHERE name='" .
        $record['name'] . "' AND isFixedGeometry='" .
        $record['isFixedGeometry'] . "' AND isSingleChannel='" .
        $record["isSingleChannel"] . "' AND isVariableChannel='" .
        $record["isVariableChannel"] . "' AND hucoreName='" .
        $record["hucoreName"] . "' AND ismultifile='" .
        $record["ismultifile"] . "'";
    if ($db->Execute($query)->RecordCount() == 0) {
        if (!$db->AutoExecute($tabname, $record, 'INSERT')) {
            $msg = error_message($tabname);
            write_message($msg);
            write_to_error($msg);
            return false;
        }
    }

    // Add Olympus OIF file to file_extension
    $tabname = 'file_extension';
    $record = array();
    $record["file_format"] = 'oif';
    $record["extension"] = 'oif';
    // This is just a hack for developers; it the row is already there, skip
    $query = "SELECT * FROM " . $tabname . " WHERE file_format='" .
        $record['file_format'] . "' AND extension='" .
        $record['extension'] . "'";
    if ($db->Execute($query)->RecordCount() == 0) {
        if (!$db->AutoExecute($tabname, $record, 'INSERT')) {
            $msg = error_message($tabname);
            write_message($msg);
            write_to_error($msg);
            return false;
        }
    }

    // Add Delta Vision (*dv) as output to possible_values
    $tabname = 'possible_values';
    $record = array();
    $record["parameter"] = 'OutputFileFormat';
    $record["value"] = 'Delta Vision (*.r3d)';
    $record["translation"] = 'r3d';
    $record["isDefault"] = 'f';
    // This is just a hack for developers; it the row is already there, skip
    $query = "SELECT * FROM " . $tabname . " WHERE parameter='" .
        $record['parameter'] . "' AND value='" .
        $record['value'] . "' AND translation='" .
        $record['translation'] . "' AND isDefault='" .
        $record['isDefault'] . "'";
    if ($db->Execute($query)->RecordCount() == 0) {
        if (!$db->AutoExecute($tabname, $record, 'INSERT')) {
            $msg = error_message($tabname);
            write_message($msg);
            write_to_error($msg);
            return false;
        }
    }

    // Delete the OverrideConfidence entries from possible_values
    $tabname = 'possible_values';
    $record = array();
    $record["parameter"] = 'OverrideConfidence';
    for ($i = 0; $i < 6; $i++) {
        // This is just a hack for developers; it the row was already deleted,
        // skip
        $record["value"] = $i;
        $baseQuery = " FROM " . $tabname . " WHERE parameter='" .
            $record["parameter"] . "' AND value='" .
            $record["value"] . "'";

        $query = "SELECT *" . $baseQuery;
        if ($db->Execute($query)->RecordCount() == 1) {
            $query = "DELETE" . $baseQuery;
            if (!$db->Execute($query)) {
                $msg = error_message($tabname);
                write_message($msg);
                write_to_error($msg);
                return false;
            }
        }
    }

    // Update revision
    if (!update_dbrevision($n))
        return;
    $current_revision = $n;
    $msg = "Database successfully updated to revision " . $current_revision . ".";
    write_message($msg);
    write_to_log($msg);
}


// -----------------------------------------------------------------------------
// Update to revision 10
// Description: Add 'Analysis' as setting and job tables.
// -----------------------------------------------------------------------------
$n = 10;
if ($current_revision < $n) {

// ------------  Add tables for the 'hucore_license'  ---------------------
// hucore_license

    $tabname = "hucore_license";

    // Create the hucore_license table
    // Update tables array
    $tables = $db->MetaTables("TABLES");

    // Does the hucore_license table exist?
    if (!in_array($tabname, $tables)) {

        $flds = "feature C(30) NOTNULL DEFAULT 0 PRIMARY";

        if (!create_table($tabname, $flds)) {
            $msg = "An error occurred while updating the database to " .
                "revision " . $n . ", hucore_license table creation.";
            write_message($msg);
            write_to_log($msg);
            write_to_error($msg);

            return;
        }
    }

// ------------  Add tables for the 'analysis' templates ---------------------
// analysis_parameter
    $tabname = "analysis_parameter";
    $flds = "
        owner C(30) NOTNULL DEFAULT 0 PRIMARY,
        setting C(30) NOTNULL DEFAULT 0 PRIMARY,
        name C(30) NOTNULL DEFAULT 0 PRIMARY,
        value C(255) DEFAULT NULL
    ";
    if (!in_array($tabname, $tables)) {
        if (!create_table($tabname, $flds))
            return;
    }

// analysis_setting
    $tabname = "analysis_setting";
    $flds = "
        owner C(30) NOTNULL DEFAULT 0 PRIMARY,
        name C(30) NOTNULL PRIMARY,
        standard C(1) DEFAULT f
    ";
    if (!in_array($tabname, $tables)) {
        if (!create_table($tabname, $flds))
            return;
    }

// job_analysis_parameter
    $tabname = "job_analysis_parameter";
    if (in_array($tabname, $tables)) {
        if (!drop_table($tabname))
            return;
    }
    // Create table
    $flds = "
        owner C(30) NOTNULL DEFAULT 0 PRIMARY,
        setting C(30) NOTNULL DEFAULT 0 PRIMARY,
        name C(30) NOTNULL DEFAULT 0 PRIMARY,
        value C(255) DEFAULT NULL
    ";
    if (!create_table($tabname, $flds))
        return;

// job_analysis_setting
    $tabname = "job_analysis_setting";
    if (in_array($tabname, $tables)) {
        if (!drop_table($tabname))
            return;
    }
    // Create table
    $flds = "
        owner C(30) NOTNULL DEFAULT 0 PRIMARY,
        name C(30) NOTNULL PRIMARY,
        standard C(1) DEFAULT t
    ";
    if (!create_table($tabname, $flds))
        return;

// ------------------ Add entries to 'possible_values' -------------------------

    // Values for parameter 'ColocAnalysis'.
    $tabname = "possible_values";
    $record = array();
    $record["parameter"] = "ColocAnalysis";
    $record["value"] = "0";
    $record["translation"] = "No, it is not necessary.";
    $record["isDefault"] = "T";
    $rs = $db->Execute("SELECT * FROM " . $tabname . " WHERE parameter='" .
        $record["parameter"] . "' AND value='" .
        $record["value"] . "' AND translation='" .
        $record["translation"] . "' AND isDefault='" .
        $record["isDefault"] . "'");
    if ($rs->EOF) {
        $insertSQL = $db->GetInsertSQL($tabname, $record);
        if (!$db->Execute($insertSQL)) {
            $msg = "An error occurred while updating the database to revision " .
                $n . ".";
            write_message($msg);
            write_to_error($msg);
            return;
        }
    }

    $tabname = "possible_values";
    $record = array();
    $record["parameter"] = "ColocAnalysis";
    $record["value"] = "1";
    $record["translation"] = "Yes, perform colocalization analysis.";
    $record["isDefault"] = "F";
    $rs = $db->Execute("SELECT * FROM " . $tabname . " WHERE parameter='" .
        $record["parameter"] . "' AND value='" .
        $record["value"] . "' AND translation='" .
        $record["translation"] . "' AND isDefault='" .
        $record["isDefault"] . "'");
    if ($rs->EOF) {
        $insertSQL = $db->GetInsertSQL($tabname, $record);
        if (!$db->Execute($insertSQL)) {
            $msg = "An error occurred while updating the database to revision " .
                $n . ".";
            write_message($msg);
            write_to_error($msg);
            return;
        }
    }

    $tabname = "possible_values";
    $record = array();
    $record["parameter"] = "ColocCoefficient";
    $record["value"] = "Pearson";
    $record["translation"] = "Pearson";
    $record["isDefault"] = "T";
    $rs = $db->Execute("SELECT * FROM " . $tabname . " WHERE parameter='" .
        $record["parameter"] . "' AND value='" .
        $record["value"] . "' AND translation='" .
        $record["translation"] . "' AND isDefault='" .
        $record["isDefault"] . "'");
    if ($rs->EOF) {
        $insertSQL = $db->GetInsertSQL($tabname, $record);
        if (!$db->Execute($insertSQL)) {
            $msg = "An error occurred while updating the database to revision " .
                $n . ".";
            write_message($msg);
            write_to_error($msg);
            return;
        }
    }

    $tabname = "possible_values";
    $record = array();
    $record["parameter"] = "ColocCoefficient";
    $record["value"] = "ObjectPearson";
    $record["translation"] = "Object Pearson";
    $record["isDefault"] = "T";
    $rs = $db->Execute("SELECT * FROM " . $tabname . " WHERE parameter='" .
        $record["parameter"] . "' AND value='" .
        $record["value"] . "' AND translation='" .
        $record["translation"] . "' AND isDefault='" .
        $record["isDefault"] . "'");
    if ($rs->EOF) {
        $insertSQL = $db->GetInsertSQL($tabname, $record);
        if (!$db->Execute($insertSQL)) {
            $msg = "An error occurred while updating the database to revision " .
                $n . ".";
            write_message($msg);
            write_to_error($msg);
            return;
        }
    }

    $tabname = "possible_values";
    $record = array();
    $record["parameter"] = "ColocCoefficient";
    $record["value"] = "Spearman";
    $record["translation"] = "Spearman";
    $record["isDefault"] = "T";
    $rs = $db->Execute("SELECT * FROM " . $tabname . " WHERE parameter='" .
        $record["parameter"] . "' AND value='" .
        $record["value"] . "' AND translation='" .
        $record["translation"] . "' AND isDefault='" .
        $record["isDefault"] . "'");
    if ($rs->EOF) {
        $insertSQL = $db->GetInsertSQL($tabname, $record);
        if (!$db->Execute($insertSQL)) {
            $msg = "An error occurred while updating the database to revision " .
                $n . ".";
            write_message($msg);
            write_to_error($msg);
            return;
        }
    }

    $tabname = "possible_values";
    $record = array();
    $record["parameter"] = "ColocCoefficient";
    $record["value"] = "ObjectSpearman";
    $record["translation"] = "Object Spearman";
    $record["isDefault"] = "T";
    $rs = $db->Execute("SELECT * FROM " . $tabname . " WHERE parameter='" .
        $record["parameter"] . "' AND value='" .
        $record["value"] . "' AND translation='" .
        $record["translation"] . "' AND isDefault='" .
        $record["isDefault"] . "'");
    if ($rs->EOF) {
        $insertSQL = $db->GetInsertSQL($tabname, $record);
        if (!$db->Execute($insertSQL)) {
            $msg = "An error occurred while updating the database to revision " .
                $n . ".";
            write_message($msg);
            write_to_error($msg);
            return;
        }
    }

    $tabname = "possible_values";
    $record = array();
    $record["parameter"] = "ColocCoefficient";
    $record["value"] = "overlap";
    $record["translation"] = "Overlap";
    $record["isDefault"] = "T";
    $rs = $db->Execute("SELECT * FROM " . $tabname . " WHERE parameter='" .
        $record["parameter"] . "' AND value='" .
        $record["value"] . "' AND translation='" .
        $record["translation"] . "' AND isDefault='" .
        $record["isDefault"] . "'");
    if ($rs->EOF) {
        $insertSQL = $db->GetInsertSQL($tabname, $record);
        if (!$db->Execute($insertSQL)) {
            $msg = "An error occurred while updating the database to revision " .
                $n . ".";
            write_message($msg);
            write_to_error($msg);
            return;
        }
    }

    $tabname = "possible_values";
    $record = array();
    $record["parameter"] = "ColocCoefficient";
    $record["value"] = "k12";
    $record["translation"] = "k1,2";
    $record["isDefault"] = "T";
    $rs = $db->Execute("SELECT * FROM " . $tabname . " WHERE parameter='" .
        $record["parameter"] . "' AND value='" .
        $record["value"] . "' AND translation='" .
        $record["translation"] . "' AND isDefault='" .
        $record["isDefault"] . "'");
    if ($rs->EOF) {
        $insertSQL = $db->GetInsertSQL($tabname, $record);
        if (!$db->Execute($insertSQL)) {
            $msg = "An error occurred while updating the database to revision " .
                $n . ".";
            write_message($msg);
            write_to_error($msg);
            return;
        }
    }

    $tabname = "possible_values";
    $record = array();
    $record["parameter"] = "ColocCoefficient";
    $record["value"] = "i12";
    $record["translation"] = "i1,2";
    $record["isDefault"] = "T";
    $rs = $db->Execute("SELECT * FROM " . $tabname . " WHERE parameter='" .
        $record["parameter"] . "' AND value='" .
        $record["value"] . "' AND translation='" .
        $record["translation"] . "' AND isDefault='" .
        $record["isDefault"] . "'");
    if ($rs->EOF) {
        $insertSQL = $db->GetInsertSQL($tabname, $record);
        if (!$db->Execute($insertSQL)) {
            $msg = "An error occurred while updating the database to revision " .
                $n . ".";
            write_message($msg);
            write_to_error($msg);
            return;
        }
    }

    $tabname = "possible_values";
    $record = array();
    $record["parameter"] = "ColocCoefficient";
    $record["value"] = "Manders";
    $record["translation"] = "M1,2";
    $record["isDefault"] = "T";
    $rs = $db->Execute("SELECT * FROM " . $tabname . " WHERE parameter='" .
        $record["parameter"] . "' AND value='" .
        $record["value"] . "' AND translation='" .
        $record["translation"] . "' AND isDefault='" .
        $record["isDefault"] . "'");
    if ($rs->EOF) {
        $insertSQL = $db->GetInsertSQL($tabname, $record);
        if (!$db->Execute($insertSQL)) {
            $msg = "An error occurred while updating the database to revision " .
                $n . ".";
            write_message($msg);
            write_to_error($msg);
            return;
        }
    }

    $tabname = "possible_values";
    $record = array();
    $record["parameter"] = "ColocCoefficient";
    $record["value"] = "inters";
    $record["translation"] = "Inters";
    $record["isDefault"] = "T";
    $rs = $db->Execute("SELECT * FROM " . $tabname . " WHERE parameter='" .
        $record["parameter"] . "' AND value='" .
        $record["value"] . "' AND translation='" .
        $record["translation"] . "' AND isDefault='" .
        $record["isDefault"] . "'");
    if ($rs->EOF) {
        $insertSQL = $db->GetInsertSQL($tabname, $record);
        if (!$db->Execute($insertSQL)) {
            $msg = "An error occurred while updating the database to revision " .
                $n . ".";
            write_message($msg);
            write_to_error($msg);
            return;
        }
    }

    $tabname = "possible_values";
    $record = array();
    $record["parameter"] = "ColocMap";
    $record["value"] = "Pearson";
    $record["translation"] = "Pearson";
    $record["isDefault"] = "T";
    $rs = $db->Execute("SELECT * FROM " . $tabname . " WHERE parameter='" .
        $record["parameter"] . "' AND value='" .
        $record["value"] . "' AND translation='" .
        $record["translation"] . "' AND isDefault='" .
        $record["isDefault"] . "'");
    if ($rs->EOF) {
        $insertSQL = $db->GetInsertSQL($tabname, $record);
        if (!$db->Execute($insertSQL)) {
            $msg = "An error occurred while updating the database to revision " .
                $n . ".";
            write_message($msg);
            write_to_error($msg);
            return;
        }
    }

    $tabname = "possible_values";
    $record = array();
    $record["parameter"] = "ColocMap";
    $record["value"] = "ObjectPearson";
    $record["translation"] = "Object Pearson";
    $record["isDefault"] = "F";
    $rs = $db->Execute("SELECT * FROM " . $tabname . " WHERE parameter='" .
        $record["parameter"] . "' AND value='" .
        $record["value"] . "' AND translation='" .
        $record["translation"] . "' AND isDefault='" .
        $record["isDefault"] . "'");
    if ($rs->EOF) {
        $insertSQL = $db->GetInsertSQL($tabname, $record);
        if (!$db->Execute($insertSQL)) {
            $msg = "An error occurred while updating the database to revision " .
                $n . ".";
            write_message($msg);
            write_to_error($msg);
            return;
        }
    }

    $tabname = "possible_values";
    $record = array();
    $record["parameter"] = "ColocMap";
    $record["value"] = "Manders";
    $record["translation"] = "M1,2";
    $record["isDefault"] = "F";
    $rs = $db->Execute("SELECT * FROM " . $tabname . " WHERE parameter='" .
        $record["parameter"] . "' AND value='" .
        $record["value"] . "' AND translation='" .
        $record["translation"] . "' AND isDefault='" .
        $record["isDefault"] . "'");
    if ($rs->EOF) {
        $insertSQL = $db->GetInsertSQL($tabname, $record);
        if (!$db->Execute($insertSQL)) {
            $msg = "An error occurred while updating the database to revision " .
                $n . ".";
            write_message($msg);
            write_to_error($msg);
            return;
        }
    }

    $tabname = "possible_values";
    $record = array();
    $record["parameter"] = "ColocMap";
    $record["value"] = "overlap";
    $record["translation"] = "Overlap";
    $record["isDefault"] = "F";
    $rs = $db->Execute("SELECT * FROM " . $tabname . " WHERE parameter='" .
        $record["parameter"] . "' AND value='" .
        $record["value"] . "' AND translation='" .
        $record["translation"] . "' AND isDefault='" .
        $record["isDefault"] . "'");
    if ($rs->EOF) {
        $insertSQL = $db->GetInsertSQL($tabname, $record);
        if (!$db->Execute($insertSQL)) {
            $msg = "An error occurred while updating the database to revision " .
                $n . ".";
            write_message($msg);
            write_to_error($msg);
            return;
        }
    }

// ------------------ Add entries to 'statistics' -------------------------
    $tabname = "statistics";
    $newcolumn = "ColocAnalysis";
    $type = "VARCHAR(1)";

    // Does the column exist already?
    $columns = $db->MetaColumnNames($tabname);
    if (!array_key_exists(strtoupper($newcolumn), $columns)) {
        $SQLquery = "ALTER TABLE " . $tabname . " ADD COLUMN " . $newcolumn .
            " " . $type;
        if (!$db->Execute($SQLquery)) {
            $msg = "An error occurred while updating the database to revision " .
                $n . ".";
            write_message($msg);
            write_to_error($msg);
            return;
        }
    }

// ------------------ Add entries to 'job_files' -------------------------
    $tabname = "job_files";
    $newcolumn = "autoseries";
    $type = "VARCHAR(1)";

    // Does the column exist already?
    $columns = $db->MetaColumnNames($tabname);
    if (!array_key_exists(strtoupper($newcolumn), $columns)) {
        $SQLquery = "ALTER TABLE " . $tabname . " ADD COLUMN " . $newcolumn .
            " " . $type . " DEFAULT 'f'";

        if (!$db->Execute($SQLquery)) {
            $msg = "An error occurred while updating the database to revision " .
                $n . ".";
            write_message($msg);
            write_to_error($msg);
            return;
        }
    }

// ------------------ Add RGB TIFF 8 bit as output format ----------------------

    $tabname = "possible_values";
    $record = array();
    $record["parameter"] = "OutputFileFormat";
    $record["value"] = "RGB TIFF 8-bit";
    $record["translation"] = "tiffrgb";
    $record["isDefault"] = "f";
    // Check if it already exists
    $rs = $db->Execute("SELECT * FROM " . $tabname . " WHERE parameter='" .
        $record["parameter"] . "' AND value='" .
        $record["value"] . "' AND translation='" .
        $record["translation"] . "' AND isDefault='" .
        $record["isDefault"] . "'");

    if ($rs->EOF) {
        $insertSQL = $db->GetInsertSQL($tabname, $record);
        if (!$db->Execute($insertSQL)) {
            $msg = "An error occurred while updating the database to revision " . $n . ".";
            write_message($msg);
            write_to_error($msg);
            return;
        }
    }

    // ---------------------- Add Generic TIFF file format ---------------------

    $tabname = "possible_values";
    $record = array();
    $record["parameter"] = "ImageFileFormat";
    $record["value"] = "tiff-generic";
    $record["translation"] = "Generic TIFF (*.tiff, *.tif)";
    $record["isDefault"] = "f";
    // Check if it already exists
    $rs = $db->Execute("SELECT * FROM " . $tabname . " WHERE parameter='" .
        $record["parameter"] . "' AND value='" .
        $record["value"] . "' AND translation='" .
        $record["translation"] . "' AND isDefault='" .
        $record["isDefault"] . "'");

    if ($rs->EOF) {
        $insertSQL = $db->GetInsertSQL($tabname, $record);
        if (!$db->Execute($insertSQL)) {
            $msg = "An error occurred while updating the database to revision " . $n . ".";
            write_message($msg);
            write_to_error($msg);
            return;
        }
    }

    $tabname = "file_format";
    $record = array();
    $record["name"] = "tiff-generic";
    $record["hucorename"] = "tiff";

    // Check if it already exists
    $rs = $db->Execute("SELECT * FROM " . $tabname . " WHERE name='" .
        $record["name"] . "' AND hucorename='" .
        $record["hucorename"] . "'");

    if ($rs->EOF) {
        $insertSQL = $db->GetInsertSQL($tabname, $record);
        if (!$db->Execute($insertSQL)) {
            $msg = "An error occurred while updating the database to revision " . $n . ".";
            write_message($msg);
            write_to_error($msg);
            return;
        }
    }

    // ---------------------- Add OME-TIFF file format -------------------------

    $tabname = "possible_values";
    $record = array();
    $record["parameter"] = "ImageFileFormat";
    $record["value"] = "ome-tiff";
    $record["translation"] = "OME-TIFF (*.ome.tiff, *.ome.tif)";
    $record["isDefault"] = "f";
    // Check if it already exists
    $rs = $db->Execute("SELECT * FROM " . $tabname . " WHERE parameter='" .
        $record["parameter"] . "' AND value='" .
        $record["value"] . "' AND translation='" .
        $record["translation"] . "' AND isDefault='" .
        $record["isDefault"] . "'");

    if ($rs->EOF) {
        $insertSQL = $db->GetInsertSQL($tabname, $record);
        if (!$db->Execute($insertSQL)) {
            $msg = "An error occurred while updating the database to revision " . $n . ".";
            write_message($msg);
            write_to_error($msg);
            return;
        }
    }

    $tabname = "file_format";
    $record = array();
    $record["name"] = "ome-tiff";
    $record["hucorename"] = "ome";

    // Check if it already exists
    $rs = $db->Execute("SELECT * FROM " . $tabname . " WHERE name='" .
        $record["name"] . "' AND hucorename='" .
        $record["hucorename"] . "'");

    if ($rs->EOF) {
        $insertSQL = $db->GetInsertSQL($tabname, $record);
        if (!$db->Execute($insertSQL)) {
            $msg = "An error occurred while updating the database to revision " . $n . ".";
            write_message($msg);
            write_to_error($msg);
            return;
        }
    }

// ------- Correct the translations of Olympus FluoView and Leica series -------

    // Correct Olympus FluoView description
    $tabname = 'possible_values';
    $record = array();
    $record["parameter"] = 'ImageFileFormat';
    $record["translation"] = 'Olympus FluoView (*.tiff, *.tif)';
    $record["isDefault"] = 'f';
    if (!$db->AutoExecute($tabname, $record, 'UPDATE', "value = 'tiff'")) {
        $msg = error_message($tabname);
        write_message($msg);
        write_to_error($msg);
        return false;
    }

    // Correct Leica series description
    $tabname = 'possible_values';
    $record = array();
    $record["parameter"] = 'ImageFileFormat';
    $record["translation"] = 'Leica series (*.tiff, *.tif)';
    $record["isDefault"] = 'f';
    if (!$db->AutoExecute($tabname, $record, 'UPDATE', "value = 'tiff-leica'")) {
        $msg = error_message($tabname);
        write_message($msg);
        write_to_error($msg);
        return false;
    }

// ---------------------- Remove lsm-single file format ------------------------

    $tabname = "possible_values";
    $record = array();
    $record["parameter"] = "ImageFileFormat";
    $record["value"] = "lsm-single";
    $record["translation"] = "Zeiss (*.lsm) single XY plane";
    $record["isDefault"] = "f";

    // Check if it exists and delete it
    $whereClause = " WHERE parameter='" .
        $record["parameter"] . "' AND value='" .
        $record["value"] . "' AND translation='" .
        $record["translation"] . "' AND isDefault='" .
        $record["isDefault"] . "'";
    $rs = $db->Execute("SELECT * FROM " . $tabname . $whereClause);
    if (!$rs->EOF) {
        if (!$db->Execute("DELETE FROM " . $tabname . $whereClause)) {
            $msg = "An error occurred while updating the database to revision " . $n . ".";
            write_message($msg);
            write_to_error($msg);
            return;
        }
    }

    $tabname = "file_format";
    $record = array();
    $record["name"] = "lsm-single";
    $record["hucorename"] = "lsm";

    // Check if it exists and delete it
    $whereClause = " WHERE name='" .
        $record["name"] . "' AND hucorename='" .
        $record["hucorename"] . "'";
    $rs = $db->Execute("SELECT * FROM " . $tabname . $whereClause);
    if (!$rs->EOF) {
        if (!$db->Execute("DELETE FROM " . $tabname . $whereClause)) {
            $msg = "An error occurred while updating the database to revision " . $n . ".";
            write_message($msg);
            write_to_error($msg);
            return;
        }
    }

// ---------------------- Remove tiff-single file format ------------------------

    $tabname = "possible_values";
    $record = array();
    $record["parameter"] = "ImageFileFormat";
    $record["value"] = "tiff-single";
    $record["translation"] = "single XY plane";
    $record["isDefault"] = "f";

    // Check if it exists and delete it
    $whereClause = " WHERE parameter='" .
        $record["parameter"] . "' AND value='" .
        $record["value"] . "' AND translation='" .
        $record["translation"] . "' AND isDefault='" .
        $record["isDefault"] . "'";
    $rs = $db->Execute("SELECT * FROM " . $tabname . $whereClause);
    if (!$rs->EOF) {
        if (!$db->Execute("DELETE FROM " . $tabname . $whereClause)) {
            $msg = "An error occurred while updating the database to revision " . $n . ".";
            write_message($msg);
            write_to_error($msg);
            return;
        }
    }

    $tabname = "file_format";
    $record = array();
    $record["name"] = "tiff-single";
    $record["hucorename"] = "tiff";

    // Check if it exists and delete it
    $whereClause = " WHERE name='" .
        $record["name"] . "' AND hucorename='" .
        $record["hucorename"] . "'";
    $rs = $db->Execute("SELECT * FROM " . $tabname . $whereClause);
    if (!$rs->EOF) {
        if (!$db->Execute("DELETE FROM " . $tabname . $whereClause)) {
            $msg = "An error occurred while updating the database to revision " . $n . ".";
            write_message($msg);
            write_to_error($msg);
            return;
        }
    }

// ---------------------- Remove tiff-series file format -----------------------

    $tabname = "possible_values";
    $record = array();
    $record["parameter"] = "ImageFileFormat";
    $record["value"] = "tiff-series";
    $record["translation"] = "Numbered series";
    $record["isDefault"] = "f";

    // Check if it exists and delete it
    $whereClause = " WHERE parameter='" .
        $record["parameter"] . "' AND value='" .
        $record["value"] . "' AND translation='" .
        $record["translation"] . "' AND isDefault='" .
        $record["isDefault"] . "'";
    $rs = $db->Execute("SELECT * FROM " . $tabname . $whereClause);
    if (!$rs->EOF) {
        if (!$db->Execute("DELETE FROM " . $tabname . $whereClause)) {
            $msg = "An error occurred while updating the database to revision " . $n . ".";
            write_message($msg);
            write_to_error($msg);
            return;
        }
    }

    $tabname = "file_format";
    $record = array();
    $record["name"] = "tiff-series";
    $record["hucorename"] = "tiff";

    // Check if it exists and delete it
    $whereClause = " WHERE name='" .
        $record["name"] . "' AND hucorename='" .
        $record["hucorename"] . "'";
    $rs = $db->Execute("SELECT * FROM " . $tabname . $whereClause);
    if (!$rs->EOF) {
        if (!$db->Execute("DELETE FROM " . $tabname . $whereClause)) {
            $msg = "An error occurred while updating the database to revision " . $n . ".";
            write_message($msg);
            write_to_error($msg);
            return;
        }
    }

// -------------------- Recreate the file extension table ----------------------

    // Table name
    $tabname = "file_extension";

    // Drop the table if it exists (it should, obviously)
    $query = "DROP TABLE IF EXISTS " . $tabname . ";";
    if (!$db->Execute($query)) {
        $msg = "An error occurred while updating the database to revision " . $n . ".";
        write_message($msg);
        write_to_error($msg);
        return;
    }

    // Now recreate it

    // Table structure
    $flds = ("
        id I(11) NOTNULL AUTOINCREMENT PRIMARY,
        file_format C(30),
        extension C(10)
    ");
    if (!create_table($tabname, $flds))
        return;

    // Create the records to be added
    $records = array(
        "file_format" => array(
            "dv", "ics", "ims", "lif", "lsm", "ome-xml", "pic", "stk",
            "tiff-leica", "tiff-leica", "zvi", "ics2", "hdf5", "r3d",
            "oif", "tiff", "tiff", "tiff-generic", "tiff-generic",
            "ome-tiff", "ome-tiff"),
        "extension" => array(
            "dv", "ics", "ims", "lif", "lsm", "ome", "pic", "stk",
            "tif", "tiff", "zvi", "ics", "h5", "r3d", "oif", "tif",
            "tiff", "tif", "tiff", "ome.tif", "ome.tiff "));

    // Insert the records
    if (!insert_records($records, $tabname))
        return;

    // Update revision
    if (!update_dbrevision($n))
        return;
    $current_revision = $n;
    $msg = "Database successfully updated to revision " . $current_revision . ".";
    write_message($msg);
    write_to_log($msg);
}


// -----------------------------------------------------------------------------
// Update to revision 11
// Description: support for czi file format in HRM
// -----------------------------------------------------------------------------
$n = 11;
if ($current_revision < $n) {
    $tabname = "file_extension";
    $record = array();
    $record["file_format"] = "czi";
    $record["extension"] = "czi";

    // Skip it if the row is already there.
    $query = "SELECT * FROM " . $tabname .
        " WHERE file_format='" . $record['file_format'] .
        "' AND extension='" . $record['extension'] . "'";
    if ($db->Execute($query)->RecordCount() == 0) {
        $insertSQL = $db->GetInsertSQL($tabname, $record);
        if (!$db->Execute($insertSQL)) {
            $msg = "An error occurred while updating " .
                "the database to revision " . $n . ".";
            write_message($msg);
            write_to_error($msg);
            return;
        }
    }


    $tabname = "file_format";
    $record = array();
    $record["name"] = "czi";
    $record["isFixedGeometry"] = "f";
    $record["isSingleChannel"] = "f";
    $record["isVariableChannel"] = "t";

    // Skip it if the row is already there.
    $query = "SELECT * FROM " . $tabname .
        " WHERE name='" . $record['name'] . "'";
    if ($db->Execute($query)->RecordCount() == 0) {
        $insertSQL = $db->GetInsertSQL($tabname, $record);
        if (!$db->Execute($insertSQL)) {
            $msg = "An error occurred while updating " .
                "the database to revision " . $n . ".";
            write_message($msg);
            write_to_error($msg);
            return;
        }
    }


    $tabname = "possible_values";
    $record = array();
    $record["parameter"] = "ImageFileFormat";
    $record["value"] = "czi";
    $record["translation"] = "Carl Zeiss Image (*.czi)";
    $record["isDefault"] = "f";

    // Skip it if the row is already there.
    $query = "SELECT * FROM " . $tabname .
        " WHERE value='" . $record['value'] .
        "' AND parameter='" . $record['parameter'] . "'";
    if ($db->Execute($query)->RecordCount() == 0) {
        $insertSQL = $db->GetInsertSQL($tabname, $record);
        if (!$db->Execute($insertSQL)) {
            $msg = "An error occurred while updating " .
                "the database to revision " . $n . ".";
            write_message($msg);
            write_to_error($msg);
            return;
        }
    }

    // Correct a blank too many.
    $tabname = "file_extension";
    $query = "UPDATE file_extension SET extension = \"ome.tiff\" " .
        "WHERE extension = \"ome.tiff \"";
    $rs = $db->Execute($query);


    // Update revision
    if (!update_dbrevision($n))
        return;

    $current_revision = $n;
    $msg = "Database successfully updated to revision " . $current_revision . ".";
    write_message($msg);
    write_to_log($msg);
}


// -----------------------------------------------------------------------------
// Update to revision 12
// Description: support for nd2 file format and STED microscopy in HRM
// -----------------------------------------------------------------------------
$n = 12;
if ($current_revision < $n) {

    // Fix a blank left in a table by previous revision.
    $ok = $db->AutoExecute("file_format",
        array("hucoreName" => "czi"),
        "UPDATE", "name = 'czi'");
    if (!$ok) {
        $msg = "An error occurred while updating " .
            "the database to revision " . $n . ", file_format table update.";
        write_message($msg);
        write_to_log($msg);
        write_to_error($msg);
        return;
    }


    $tabname = "file_extension";
    $record = array();
    $record["file_format"] = "nd2";
    $record["extension"] = "nd2";

    // Skip it if the row is already there.
    $query = "SELECT * FROM " . $tabname .
        " WHERE file_format='" . $record['file_format'] .
        "' AND extension='" . $record['extension'] . "'";
    if ($db->Execute($query)->RecordCount() == 0) {
        $insertSQL = $db->GetInsertSQL($tabname, $record);
        if (!$db->Execute($insertSQL)) {
            $msg = "An error occurred while updating " .
                "the database to revision " . $n . ".";
            write_message($msg);
            write_to_error($msg);
            return;
        }
    }


    $tabname = "file_format";
    $record = array();
    $record["name"] = "nd2";
    $record["isFixedGeometry"] = "f";
    $record["isSingleChannel"] = "f";
    $record["isVariableChannel"] = "t";
    $record["hucoreName"] = "nd2";

    // Skip it if the row is already there.
    $query = "SELECT * FROM " . $tabname .
        " WHERE name='" . $record['name'] . "'";
    if ($db->Execute($query)->RecordCount() == 0) {
        $insertSQL = $db->GetInsertSQL($tabname, $record);
        if (!$db->Execute($insertSQL)) {
            $msg = "An error occurred while updating " .
                "the database to revision " . $n . ".";
            write_message($msg);
            write_to_error($msg);
            return;
        }
    }


    $tabname = "possible_values";
    $record = array();
    $record["parameter"] = "ImageFileFormat";
    $record["value"] = "nd2";
    $record["translation"] = "Nikon NIS-Elements (*.nd2)";
    $record["isDefault"] = "f";

    // Skip it if the row is already there.
    $query = "SELECT * FROM " . $tabname .
        " WHERE parameter='" . $record['parameter'] .
        "' AND value='" . $record['value'] . "'";
    if ($db->Execute($query)->RecordCount() == 0) {
        $insertSQL = $db->GetInsertSQL($tabname, $record);
        if (!$db->Execute($insertSQL)) {
            $msg = "An error occurred while updating " .
                "the database to revision " . $n . ".";
            write_message($msg);
            write_to_error($msg);
            return;
        }
    }


    $tabname = "possible_values";
    $record = array();
    $record["parameter"] = "ZStabilization";
    $record["value"] = "1";
    $record["translation"] = "Stabilize the dataset in the Z direction (if possible)";
    $record["isDefault"] = "t";

    // Skip it if the row is already there.
    $query = "SELECT * FROM " . $tabname .
        " WHERE parameter='" . $record['parameter'] .
        "' AND value='" . $record['value'] . "'";
    if ($db->Execute($query)->RecordCount() == 0) {
        $insertSQL = $db->GetInsertSQL($tabname, $record);
        if (!$db->Execute($insertSQL)) {
            $msg = "An error occurred while updating " .
                "the database to revision " . $n . ".";
            write_message($msg);
            write_to_error($msg);
            return;
        }
    }


    $tabname = "possible_values";
    $record = array();
    $record["parameter"] = "ZStabilization";
    $record["value"] = "0";
    $record["translation"] = "No, stabilization is not necessary.";
    $record["isDefault"] = "f";

    // Skip it if the row is already there.
    $query = "SELECT * FROM " . $tabname .
        " WHERE parameter='" . $record['parameter'] .
        "' AND value='" . $record['value'] . "'";
    if ($db->Execute($query)->RecordCount() == 0) {
        $insertSQL = $db->GetInsertSQL($tabname, $record);
        if (!$db->Execute($insertSQL)) {
            $msg = "An error occurred while updating " .
                "the database to revision " . $n . ".";
            write_message($msg);
            write_to_error($msg);
            return;
        }
    }

    $record = array();
    $record["parameter"] = "MicroscopeType";
    $record["value"] = "STED";
    $record["translation"] = "sted";
    $record["isDefault"] = "f";
    $record["parameter_key"] = "MicroscopeType5";

    // Skip it if the row is already there.
    $query = "SELECT * FROM " . $tabname .
        " WHERE parameter='" . $record['parameter'] .
        "' AND value='" . $record['value'] . "'";
    if ($db->Execute($query)->RecordCount() == 0) {
        $insertSQL = $db->GetInsertSQL($tabname, $record);
        if (!$db->Execute($insertSQL)) {
            $msg = "An error occurred while updating " .
                "the database to revision " . $n . ".";
            write_message($msg);
            write_to_error($msg);
            return;
        }
    }


    $record = array();
    $record["parameter"] = "MicroscopeType";
    $record["value"] = "STED 3D";
    $record["translation"] = "sted3d";
    $record["isDefault"] = "f";
    $record["parameter_key"] = "MicroscopeType6";

    // Skip it if the row is already there.
    $query = "SELECT * FROM " . $tabname .
        " WHERE parameter='" . $record['parameter'] .
        "' AND value='" . $record['value'] . "'";
    if ($db->Execute($query)->RecordCount() == 0) {
        $insertSQL = $db->GetInsertSQL($tabname, $record);
        if (!$db->Execute($insertSQL)) {
            $msg = "An error occurred while updating " .
                "the database to revision " . $n . ".";
            write_message($msg);
            write_to_error($msg);
            return;
        }
    }


    $record = array();
    $record["parameter"] = "StedDepletionMode";
    $record["value"] = "CW gated detection";
    $record["translation"] = "vortexCWGated";
    $record["isDefault"] = "f";
    $record["parameter_key"] = "StedDepletionMode1";

    // Skip it if the row is already there.
    $query = "SELECT * FROM " . $tabname .
        " WHERE parameter='" . $record['parameter'] .
        "' AND value='" . $record['value'] . "'";
    if ($db->Execute($query)->RecordCount() == 0) {
        $insertSQL = $db->GetInsertSQL($tabname, $record);
        if (!$db->Execute($insertSQL)) {
            $msg = "An error occurred while updating " .
                "the database to revision " . $n . ".";
            write_message($msg);
            write_to_error($msg);
            return;
        }
    }


    $record = array();
    $record["parameter"] = "StedDepletionMode";
    $record["value"] = "CW Non gated detection";
    $record["translation"] = "vortexCW";
    $record["isDefault"] = "f";
    $record["parameter_key"] = "StedDepletionMode2";

    // Skip it if the row is already there.
    $query = "SELECT * FROM " . $tabname .
        " WHERE parameter='" . $record['parameter'] .
        "' AND value='" . $record['value'] . "'";
    if ($db->Execute($query)->RecordCount() == 0) {
        $insertSQL = $db->GetInsertSQL($tabname, $record);
        if (!$db->Execute($insertSQL)) {
            $msg = "An error occurred while updating " .
                "the database to revision " . $n . ".";
            write_message($msg);
            write_to_error($msg);
            return;
        }
    }


    $record = array();
    $record["parameter"] = "StedDepletionMode";
    $record["value"] = "Pulsed";
    $record["translation"] = "vortexPulsed";
    $record["isDefault"] = "t";
    $record["parameter_key"] = "StedDepletionMode3";

    // Skip it if the row is already there.
    $query = "SELECT * FROM " . $tabname .
        " WHERE parameter='" . $record['parameter'] .
        "' AND value='" . $record['value'] . "'";
    if ($db->Execute($query)->RecordCount() == 0) {
        $insertSQL = $db->GetInsertSQL($tabname, $record);
        if (!$db->Execute($insertSQL)) {
            $msg = "An error occurred while updating " .
                "the database to revision " . $n . ".";
            write_message($msg);
            write_to_error($msg);
            return;
        }
    }


    $record = array();
    $record["parameter"] = "StedDepletionMode";
    $record["value"] = "Off/Confocal";
    $record["translation"] = "off-confocal";
    $record["isDefault"] = "f";
    $record["parameter_key"] = "StedDepletionMode4";

    // Skip it if the row is already there.
    $query = "SELECT * FROM " . $tabname .
        " WHERE parameter='" . $record['parameter'] .
        "' AND value='" . $record['value'] . "'";
    if ($db->Execute($query)->RecordCount() == 0) {
        $insertSQL = $db->GetInsertSQL($tabname, $record);
        if (!$db->Execute($insertSQL)) {
            $msg = "An error occurred while updating " .
                "the database to revision " . $n . ".";
            write_message($msg);
            write_to_error($msg);
            return;
        }
    }


// ------------------ Add columns to 'confidence_levels' ----------------------
    $tabname = "confidence_levels";
    $newcolumns = array("stedMode",
        "stedLambda",
        "stedSatFact",
        "stedImmunity",
        "sted3D");
    $type = "C(16)";

    $allcolumns = $db->MetaColumnNames('confidence_levels');
    foreach ($newcolumns as $newcolumn) {
        if (array_key_exists(strtoupper($newcolumn), $allcolumns)) {
            continue;
        }
        if (!insert_column($tabname, $newcolumn . " " . $type)) {
            $msg = "An error occurred while updating " .
                "the database to revision " . $n . ".";
            write_message($msg);
            write_to_log($msg);
            write_to_error($msg);
            return;
        }
    }

// -------------------- Add limits to percentage values ------------------------

    $tabname = "boundary_values";

    $record = array();
    $record["parameter"] = "StedImmunity";
    $record["min"] = "0";
    $record["max"] = "100";
    $record["min_included"] = "T";
    $record["max_included"] = "T";
    $record["standard"] = "0";
    $rs = $db->Execute("SELECT * FROM " . $tabname . " WHERE parameter='" . $record["parameter"] . "' AND min='" . $record["min"] . "' AND max='" . $record["max"] . "' AND min_included='" . $record["min_included"] . "' AND max_included='" . $record["max_included"] . "' AND standard='" . $record["standard"] . "'");
    if ($rs->EOF) {
        $insertSQL = $db->GetInsertSQL($tabname, $record);
        if (!$db->Execute($insertSQL)) {
            $msg = "An error occurred while updating the database to revision " . $n . ".";
            write_message($msg);
            write_to_error($msg);
            return;
        }
    }

    $record = array();
    $record["parameter"] = "Sted3D";
    $record["min"] = "0";
    $record["max"] = "100";
    $record["min_included"] = "T";
    $record["max_included"] = "T";
    $record["standard"] = "0";
    $rs = $db->Execute("SELECT * FROM " . $tabname . " WHERE parameter='" . $record["parameter"] . "' AND min='" . $record["min"] . "' AND max='" . $record["max"] . "' AND min_included='" . $record["min_included"] . "' AND max_included='" . $record["max_included"] . "' AND standard='" . $record["standard"] . "'");
    if ($rs->EOF) {
        $insertSQL = $db->GetInsertSQL($tabname, $record);
        if (!$db->Execute($insertSQL)) {
            $msg = "An error occurred while updating the database to revision " . $n . ".";
            write_message($msg);
            write_to_error($msg);
            return;
        }
    }

    //Update revision
    if (!update_dbrevision($n))
        return;

    $current_revision = $n;
    $msg = "Database successfully updated to revision " . $current_revision . ".";
    write_message($msg);
    write_to_log($msg);
}

// -----------------------------------------------------------------------------
// Update to revision 13
// Description: support for template sharing
// -----------------------------------------------------------------------------
$n = 13;
if ($current_revision < $n) {

    // Get current tables
    $tables = $db->MetaTables();

    // Drop the geometry table
    $tabname = "geometry";
    if (in_array($tabname, $tables)) {
        drop_table($tabname);
    }

    // Remove the ImageGeometry possible values (if they exist)
    $query = "SELECT * FROM possible_values WHERE parameter = 'ImageGeometry';";
    $rs = $db->Execute($query);
    $rows = $rs->getRows();
    if (count($rows) > 0) {
        $query = "DELETE from possible_values WHERE parameter='ImageGeometry';";
        $rs = $db->Execute($query);
        if (!$rs) {
            $msg = "Could not delete obsolete ImageGeometry entries from possible_values table.";
            write_message($msg);
            write_to_error($msg);
            return;
        }
    }

    // Remove the ImageGeometry column from the statistics table
    $columns = $db->MetaColumnNames('statistics');
    if (in_array("ImageGeometry", $columns)) {
        $dropColumnSQL = $datadict->DropColumnSQL('statistics', 'ImageGeometry');
        $rs = $db->Execute($dropColumnSQL[0]);
        if (!$rs) {
            $msg = "Could not delete ImageGeometry column from statistics table.";
            write_message($msg);
            write_to_error($msg);
            return;
        }
    }

    // Timestamp
    $defaultTimestamp = timestampADODB();

    // Create new table: shared_analysis_setting
    $tabname = "shared_analysis_setting";
    $flds = "
        id I(11) NOTNULL AUTOINCREMENT PRIMARY,
        owner C(30) NOTNULL DEFAULT 0,
        previous_owner C(30) NOTNULL DEFAULT 0,
        sharing_date T NOTNULL DEFAULT '" . $defaultTimestamp . "',
        name C(30) NOTNULL
    ";
    if (!in_array($tabname, $tables)) {
        if (!create_table($tabname, $flds)) {
            $msg = "Could not create table $tabname!";
            write_message($msg);
            write_to_error($msg);
            return;
        }
    }

    // Create new table: shared_analysis_parameter
    $tabname = "shared_analysis_parameter";
    $flds = "
        id I(11) NOTNULL AUTOINCREMENT PRIMARY,
        setting_id I(11) CONSTRAINTS 'FOREIGN KEY REFERENCES shared_analysis_setting (id)',
        owner C(30) NOTNULL DEFAULT 0,
        setting C(30) NOTNULL DEFAULT 0,
        name C(30) NOTNULL DEFAULT 0,
        value C(255) DEFAULT NULL
    ";
    if (!in_array($tabname, $tables)) {
        if (!create_table($tabname, $flds)) {
            $msg = "Could not create table $tabname!";
            write_message($msg);
            write_to_error($msg);
            return;
        }
    }

    // Create new table: shared_parameter_setting
    $tabname = "shared_parameter_setting";
    $flds = "
        id I(11) NOTNULL AUTOINCREMENT PRIMARY,
        owner C(30) NOTNULL DEFAULT 0,
        previous_owner C(30) NOTNULL DEFAULT 0,
        sharing_date T NOTNULL DEFAULT '" . $defaultTimestamp . "',
        name C(30) NOTNULL
    ";
    if (!in_array($tabname, $tables)) {
        if (!create_table($tabname, $flds)) {
            $msg = "Could not create table $tabname!";
            write_message($msg);
            write_to_error($msg);
            return;
        }
    }

    // Create new table: shared_parameter
    $tabname = "shared_parameter";
    $flds = "
        id I(11) NOTNULL AUTOINCREMENT PRIMARY,
        setting_id I(11) CONSTRAINTS 'FOREIGN KEY REFERENCES shared_parameter_setting (id)',
        owner C(30) NOTNULL DEFAULT 0,
        setting C(30) NOTNULL DEFAULT 0,
        name C(30) NOTNULL DEFAULT 0,
        value C(255) DEFAULT NULL
    ";
    if (!in_array($tabname, $tables)) {
        if (!create_table($tabname, $flds)) {
            $msg = "Could not create table $tabname!";
            write_message($msg);
            write_to_error($msg);
            return;
        }
    }

    // Create new table: shared_task_setting
    $tabname = "shared_task_setting";
    $flds = "
        id I(11) NOTNULL AUTOINCREMENT PRIMARY,
        owner C(30) NOTNULL DEFAULT 0,
        previous_owner C(30) NOTNULL DEFAULT 0,
        sharing_date T NOTNULL DEFAULT '" . $defaultTimestamp . "',
        name C(30) NOTNULL
    ";
    if (!in_array($tabname, $tables)) {
        if (!create_table($tabname, $flds)) {
            $msg = "Could not create table $tabname!";
            write_message($msg);
            write_to_error($msg);
            return;
        }
    }

    // Create new table: shared_task_parameter
    $tabname = "shared_task_parameter";
    $flds = "
        id I(11) NOTNULL AUTOINCREMENT PRIMARY,
        setting_id I(11) CONSTRAINTS 'FOREIGN KEY REFERENCES shared_task_setting (id)',
        owner C(30) NOTNULL DEFAULT 0,
        setting C(30) NOTNULL,
        name C(30) NOTNULL,
        value C(255) DEFAULT NULL
    ";
    if (!in_array($tabname, $tables)) {
        if (!create_table($tabname, $flds)) {
            $msg = "Could not create table $tabname!";
            write_message($msg);
            write_to_error($msg);
            return;
        }
    }

// -------------------- Add autocrop option ------------------------
    $tabname = "possible_values";
    $record = array();
    $record["parameter"] = "Autocrop";
    $record["value"] = "1";
    $record["translation"] = "Apply conservative crop";
    $record["isDefault"] = "f";

    // Skip it if the row is already there.
    $query = "SELECT * FROM " . $tabname .
        " WHERE parameter='" . $record['parameter'] .
        "' AND value='" . $record['value'] . "'";
    if ($db->Execute($query)->RecordCount() == 0) {
        $insertSQL = $db->GetInsertSQL($tabname, $record);
        if (!$db->Execute($insertSQL)) {
            $msg = "An error occurred while updating " .
                "the database to revision " . $n . ".";
            write_message($msg);
            write_to_error($msg);
            return;
        }
    }


    $tabname = "possible_values";
    $record = array();
    $record["parameter"] = "Autocrop";
    $record["value"] = "0";
    $record["translation"] = "Do not crop the image";
    $record["isDefault"] = "t";

    // Skip it if the row is already there.
    $query = "SELECT * FROM " . $tabname .
        " WHERE parameter='" . $record['parameter'] .
        "' AND value='" . $record['value'] . "'";
    if ($db->Execute($query)->RecordCount() == 0) {
        $insertSQL = $db->GetInsertSQL($tabname, $record);
        if (!$db->Execute($insertSQL)) {
            $msg = "An error occurred while updating " .
                "the database to revision " . $n . ".";
            write_message($msg);
            write_to_error($msg);
            return;
        }
    }

// ------- Set CZI's as multifile format. ------
    $tabname = "file_format";
    $record = array();
    $record["ismultifile"] = 't';
    if (!$db->AutoExecute('file_format', $record, 'UPDATE', "name like 'czi'")) {
        $msg = error_message($tabname);
        write_message($msg);
        write_to_error($msg);
        return false;
    }

//Update revision
    if (!update_dbrevision($n))
        return;

    $current_revision = $n;
    $msg = "Database successfully updated to revision " . $current_revision . ".";
    write_message($msg);
    write_to_log($msg);

}

// -----------------------------------------------------------------------------
// Update to revision 14
// Description: Add GPU to globals
//              Add NumberOfChannels = 6 into possible_values
//              Support for SPIM microscopy
// -----------------------------------------------------------------------------
$n = 14;
if ($current_revision < $n) {

    // Add GPUenabled = 0 into global_variables
    $tabname = "global_variables";
    $record = array();
    $record["name"] = "GPUenabled";
    $record["value"] = "0";
    $rs = $db->Execute("SELECT * FROM " . $tabname .
        " WHERE name='" . $record["name"] .
        "' AND value='" . $record["value"] . "'");
    if ($rs->EOF) {
        $insertSQL = $db->GetInsertSQL($tabname, $record);
        if (!$db->Execute($insertSQL)) {
            $msg = "Error updating to revision " . $n . " (line " . __LINE__ . ").";
            write_message($msg);
            write_to_error($msg);
            return;
        }
    }

    // Add NumberOfChannels = 6 into possible_values
    $tabname = "possible_values";
    $record = array();
    $record["parameter"] = "NumberOfChannels";
    $record["value"] = "6";
    $record["translation"] = "";
    $record["isDefault"] = "f";
    $rs = $db->Execute("SELECT * FROM " . $tabname .
        " WHERE parameter='" . $record["parameter"] .
        "' AND value='" . $record["value"] . "'");
    if ($rs->EOF) {
        $insertSQL = $db->GetInsertSQL($tabname, $record);
        if (!$db->Execute($insertSQL)) {
            $msg = "Error updating to revision " . $n . " (line " . __LINE__ . ").";
            write_message($msg);
            write_to_error($msg);
            return;
        }
    }

    // Values for parameter 'ChromaticAberration'.
    $tabname = "possible_values";
    $record = array();
    $record["parameter"] = "ChromaticAberration";
    $record["value"] = "#0#0#0#0#1#";
    $record["translation"] = "";
    $record["isDefault"] = "T";
    $rs = $db->Execute("SELECT * FROM " . $tabname . " WHERE parameter='" .
        $record["parameter"] . "' AND value='" .
        $record["value"] . "' AND translation='" .
        $record["translation"] . "' AND isDefault='" .
        $record["isDefault"] . "'");
    if ($rs->EOF) {
        $insertSQL = $db->GetInsertSQL($tabname, $record);
        if (!$db->Execute($insertSQL)) {
            $msg = "Error updating to revision " . $n . " (line " . __LINE__ . ").";
            write_message($msg);
            write_to_error($msg);
            return;
        }
    }


    // Add Big TIFF file extensions.
    $tabname = "file_extension";
    $record = array();
    $record["file_format"] = "btf";
    $record["extension"] = "btf";

    // Skip it if the row is already there.
    $query = "SELECT * FROM " . $tabname .
        " WHERE file_format='" . $record['file_format'] .
        "' AND extension='" . $record['extension'] . "'";
    if ($db->Execute($query)->RecordCount() == 0) {
        $insertSQL = $db->GetInsertSQL($tabname, $record);
        if (!$db->Execute($insertSQL)) {
            $msg = "Error updating to revision " . $n . " (line " . __LINE__ . ").";
            write_message($msg);
            write_to_error($msg);
            return;
        }
    }

    $tabname = "file_extension";
    $record = array();
    $record["file_format"] = "tf2";
    $record["extension"] = "tf2";

    // Skip it if the row is already there.
    $query = "SELECT * FROM " . $tabname .
        " WHERE file_format='" . $record['file_format'] .
        "' AND extension='" . $record['extension'] . "'";
    if ($db->Execute($query)->RecordCount() == 0) {
        $insertSQL = $db->GetInsertSQL($tabname, $record);
        if (!$db->Execute($insertSQL)) {
            $msg = "Error updating to revision " . $n . " (line " . __LINE__ . ").";
            write_message($msg);
            write_to_error($msg);
            return;
        }
    }


    $tabname = "file_extension";
    $record = array();
    $record["file_format"] = "tf8";
    $record["extension"] = "tf8";

    // Skip it if the row is already there.
    $query = "SELECT * FROM " . $tabname .
        " WHERE file_format='" . $record['file_format'] .
        "' AND extension='" . $record['extension'] . "'";
    if ($db->Execute($query)->RecordCount() == 0) {
        $insertSQL = $db->GetInsertSQL($tabname, $record);
        if (!$db->Execute($insertSQL)) {
            $msg = "Error updating to revision " . $n . " (line " . __LINE__ . ").";
            write_message($msg);
            write_to_error($msg);
            return;
        }
    }


    $tabname = "possible_values";
    $record = array();
    $record["parameter"] = "ImageFileFormat";
    $record["value"] = "big-tiff";
    $record["translation"] = "Big TIFF (*.tf2, *.tf8, *.btf)";
    $record["isDefault"] = "f";
    // Check if it already exists
    $rs = $db->Execute("SELECT * FROM " . $tabname . " WHERE parameter='" .
        $record["parameter"] . "' AND value='" .
        $record["value"] . "' AND translation='" .
        $record["translation"] . "' AND isDefault='" .
        $record["isDefault"] . "'");

    if ($rs->EOF) {
        $insertSQL = $db->GetInsertSQL($tabname, $record);
        if (!$db->Execute($insertSQL)) {
            $msg = "Error updating to revision " . $n . " (line " . __LINE__ . ").";
            write_message($msg);
            write_to_error($msg);
            return;
        }
    }


    $tabname = "file_format";
    $record = array();
    $record["name"] = "big-tiff";
    $record["hucorename"] = "";

    // Check if it already exists
    $rs = $db->Execute("SELECT * FROM " . $tabname . " WHERE name='" .
        $record["name"] . "' AND hucorename='" .
        $record["hucorename"] . "'");

    if ($rs->EOF) {
        $insertSQL = $db->GetInsertSQL($tabname, $record);
        if (!$db->Execute($insertSQL)) {
            $msg = "Error updating to revision " . $n . " (line " . __LINE__ . ").";
            write_message($msg);
            write_to_error($msg);
            return;
        }
    }

    // ------- Enable longer user names in the template infrastructure. ------


    $alterColumnSQL = $datadict->AlterColumnSQL('parameter',
        'owner VARCHAR(191)');
    $rs = $db->Execute($alterColumnSQL[0]);
    if (!$rs) {
        $msg = "Could not modify column in table.";
        write_message($msg);
        write_to_error($msg);
        return;
    }

    $alterColumnSQL = $datadict->AlterColumnSQL('parameter_setting',
        'owner VARCHAR(191)');
    $rs = $db->Execute($alterColumnSQL[0]);
    if (!$rs) {
        $msg = "Could not modify column in table.";
        write_message($msg);
        write_to_error($msg);
        return;
    }

    $alterColumnSQL = $datadict->AlterColumnSQL('task_parameter',
        'owner VARCHAR(191)');
    $rs = $db->Execute($alterColumnSQL[0]);
    if (!$rs) {
        $msg = "Could not modify column in table.";
        write_message($msg);
        write_to_error($msg);
        return;
    }

    $alterColumnSQL = $datadict->AlterColumnSQL('task_setting',
        'owner VARCHAR(191)');
    $rs = $db->Execute($alterColumnSQL[0]);
    if (!$rs) {
        $msg = "Could not modify column in table.";
        write_message($msg);
        write_to_error($msg);
        return;
    }

    $alterColumnSQL = $datadict->AlterColumnSQL('analysis_parameter',
        'owner VARCHAR(191)');
    $rs = $db->Execute($alterColumnSQL[0]);
    if (!$rs) {
        $msg = "Could not modify column in table.";
        write_message($msg);
        write_to_error($msg);
        return;
    }

    $alterColumnSQL = $datadict->AlterColumnSQL('analysis_parameter',
        'setting VARCHAR(191)');
    $rs = $db->Execute($alterColumnSQL[0]);
    if (!$rs) {
        $msg = "Could not modify column in table.";
        write_message($msg);
        write_to_error($msg);
        return;
    }

    $alterColumnSQL = $datadict->AlterColumnSQL('analysis_setting',
        'owner VARCHAR(191)');
    $rs = $db->Execute($alterColumnSQL[0]);
    if (!$rs) {
        $msg = "Could not modify column in table.";
        write_message($msg);
        write_to_error($msg);
        return;
    }

    $alterColumnSQL = $datadict->AlterColumnSQL('analysis_setting',
        'name VARCHAR(191)');
    $rs = $db->Execute($alterColumnSQL[0]);
    if (!$rs) {
        $msg = "Could not modify column in table.";
        write_message($msg);
        write_to_error($msg);
        return;
    }

    $alterColumnSQL = $datadict->AlterColumnSQL('job_parameter',
        'owner VARCHAR(191)');
    $rs = $db->Execute($alterColumnSQL[0]);
    if (!$rs) {
        $msg = "Could not modify column in table.";
        write_message($msg);
        write_to_error($msg);
        return;
    }

    $alterColumnSQL = $datadict->AlterColumnSQL('job_parameter',
        'setting VARCHAR(191)');
    $rs = $db->Execute($alterColumnSQL[0]);
    if (!$rs) {
        $msg = "Could not modify column in table.";
        write_message($msg);
        write_to_error($msg);
        return;
    }

    $alterColumnSQL = $datadict->AlterColumnSQL('job_parameter_setting',
        'owner VARCHAR(191)');
    $rs = $db->Execute($alterColumnSQL[0]);
    if (!$rs) {
        $msg = "Could not modify column in table.";
        write_message($msg);
        write_to_error($msg);
        return;
    }

    $alterColumnSQL = $datadict->AlterColumnSQL('job_parameter_setting',
        'name VARCHAR(191)');
    $rs = $db->Execute($alterColumnSQL[0]);
    if (!$rs) {
        $msg = "Could not modify column in table.";
        write_message($msg);
        write_to_error($msg);
        return;
    }

    $alterColumnSQL = $datadict->AlterColumnSQL('job_task_parameter',
        'owner VARCHAR(191)');
    $rs = $db->Execute($alterColumnSQL[0]);
    if (!$rs) {
        $msg = "Could not modify column in table.";
        write_message($msg);
        write_to_error($msg);
        return;
    }

    $alterColumnSQL = $datadict->AlterColumnSQL('job_task_parameter',
        'setting VARCHAR(191)');
    $rs = $db->Execute($alterColumnSQL[0]);
    if (!$rs) {
        $msg = "Could not modify column in table.";
        write_message($msg);
        write_to_error($msg);
        return;
    }

    $alterColumnSQL = $datadict->AlterColumnSQL('job_task_setting',
        'owner VARCHAR(191)');
    $rs = $db->Execute($alterColumnSQL[0]);
    if (!$rs) {
        $msg = "Could not modify column in table.";
        write_message($msg);
        write_to_error($msg);
        return;
    }

    $alterColumnSQL = $datadict->AlterColumnSQL('job_task_setting',
        'name VARCHAR(191)');
    $rs = $db->Execute($alterColumnSQL[0]);
    if (!$rs) {
        $msg = "Could not modify column in table.";
        write_message($msg);
        write_to_error($msg);
        return;
    }

    $alterColumnSQL = $datadict->AlterColumnSQL('job_analysis_parameter',
        'owner VARCHAR(191)');
    $rs = $db->Execute($alterColumnSQL[0]);
    if (!$rs) {
        $msg = "Could not modify column in table.";
        write_message($msg);
        write_to_error($msg);
        return;
    }

    $alterColumnSQL = $datadict->AlterColumnSQL('job_analysis_parameter',
        'setting VARCHAR(191)');
    $rs = $db->Execute($alterColumnSQL[0]);
    if (!$rs) {
        $msg = "Could not modify column in table.";
        write_message($msg);
        write_to_error($msg);
        return;
    }

    $alterColumnSQL = $datadict->AlterColumnSQL('job_analysis_setting',
        'owner VARCHAR(191)');
    $rs = $db->Execute($alterColumnSQL[0]);
    if (!$rs) {
        $msg = "Could not modify column in table.";
        write_message($msg);
        write_to_error($msg);
        return;
    }

    $alterColumnSQL = $datadict->AlterColumnSQL('job_analysis_setting',
        'name VARCHAR(191)');
    $rs = $db->Execute($alterColumnSQL[0]);
    if (!$rs) {
        $msg = "Could not modify column in table.";
        write_message($msg);
        write_to_error($msg);
        return;
    }

    $alterColumnSQL = $datadict->AlterColumnSQL('job_files',
        'owner VARCHAR(191)');
    $rs = $db->Execute($alterColumnSQL[0]);
    if (!$rs) {
        $msg = "Could not modify column in table.";
        write_message($msg);
        write_to_error($msg);
        return;
    }

    $alterColumnSQL = $datadict->AlterColumnSQL('job_queue',
        'username VARCHAR(255)');
    $rs = $db->Execute($alterColumnSQL[0]);
    if (!$rs) {
        $msg = "Could not modify column in table.";
        write_message($msg);
        write_to_error($msg);
        return;
    }

    $alterColumnSQL = $datadict->AlterColumnSQL('shared_parameter',
        'owner VARCHAR(191)');
    $rs = $db->Execute($alterColumnSQL[0]);
    if (!$rs) {
        $msg = "Could not modify column in table.";
        write_message($msg);
        write_to_error($msg);
        return;
    }

    $alterColumnSQL = $datadict->AlterColumnSQL('shared_parameter',
        'setting VARCHAR(191)');
    $rs = $db->Execute($alterColumnSQL[0]);
    if (!$rs) {
        $msg = "Could not modify column in table.";
        write_message($msg);
        write_to_error($msg);
        return;
    }

    $alterColumnSQL = $datadict->AlterColumnSQL('shared_parameter_setting',
        'name VARCHAR(191)');
    $rs = $db->Execute($alterColumnSQL[0]);
    if (!$rs) {
        $msg = "Could not modify column in table.";
        write_message($msg);
        write_to_error($msg);
        return;
    }

    $alterColumnSQL = $datadict->AlterColumnSQL('shared_parameter_setting',
        'owner VARCHAR(191)');
    $rs = $db->Execute($alterColumnSQL[0]);
    if (!$rs) {
        $msg = "Could not modify column in table.";
        write_message($msg);
        write_to_error($msg);
        return;
    }

    $alterColumnSQL = $datadict->AlterColumnSQL('shared_parameter_setting',
        'previous_owner VARCHAR(255)');
    $rs = $db->Execute($alterColumnSQL[0]);
    if (!$rs) {
        $msg = "Could not modify column in table.";
        write_message($msg);
        write_to_error($msg);
        return;
    }

    $alterColumnSQL = $datadict->AlterColumnSQL('shared_task_parameter',
        'owner VARCHAR(191)');
    $rs = $db->Execute($alterColumnSQL[0]);
    if (!$rs) {
        $msg = "Could not modify column in table.";
        write_message($msg);
        write_to_error($msg);
        return;
    }

    $alterColumnSQL = $datadict->AlterColumnSQL('shared_task_parameter',
        'setting VARCHAR(191)');
    $rs = $db->Execute($alterColumnSQL[0]);
    if (!$rs) {
        $msg = "Could not modify column in table.";
        write_message($msg);
        write_to_error($msg);
        return;
    }

    $alterColumnSQL = $datadict->AlterColumnSQL('shared_task_setting',
        'owner VARCHAR(191)');
    $rs = $db->Execute($alterColumnSQL[0]);
    if (!$rs) {
        $msg = "Could not modify column in table.";
        write_message($msg);
        write_to_error($msg);
        return;
    }

    $alterColumnSQL = $datadict->AlterColumnSQL('shared_task_setting',
        'previous_owner VARCHAR(255)');
    $rs = $db->Execute($alterColumnSQL[0]);
    if (!$rs) {
        $msg = "Could not modify column in table.";
        write_message($msg);
        write_to_error($msg);
        return;
    }

    $alterColumnSQL = $datadict->AlterColumnSQL('shared_task_setting',
        'name VARCHAR(191)');
    $rs = $db->Execute($alterColumnSQL[0]);
    if (!$rs) {
        $msg = "Could not modify column in table.";
        write_message($msg);
        write_to_error($msg);
        return;
    }

    $alterColumnSQL = $datadict->AlterColumnSQL('shared_analysis_parameter',
        'owner VARCHAR(191)');
    $rs = $db->Execute($alterColumnSQL[0]);
    if (!$rs) {
        $msg = "Could not modify column in table.";
        write_message($msg);
        write_to_error($msg);
        return;
    }

    $alterColumnSQL = $datadict->AlterColumnSQL('shared_analysis_parameter',
        'setting VARCHAR(191)');
    $rs = $db->Execute($alterColumnSQL[0]);
    if (!$rs) {
        $msg = "Could not modify column in table.";
        write_message($msg);
        write_to_error($msg);
        return;
    }

    $alterColumnSQL = $datadict->AlterColumnSQL('shared_analysis_setting',
        'owner VARCHAR(191)');
    $rs = $db->Execute($alterColumnSQL[0]);
    if (!$rs) {
        $msg = "Could not modify column in table.";
        write_message($msg);
        write_to_error($msg);
        return;
    }

    $alterColumnSQL = $datadict->AlterColumnSQL('shared_analysis_setting',
        'previous_owner VARCHAR(255)');
    $rs = $db->Execute($alterColumnSQL[0]);
    if (!$rs) {
        $msg = "Could not modify column in table.";
        write_message($msg);
        write_to_error($msg);
        return;
    }

    $alterColumnSQL = $datadict->AlterColumnSQL('shared_analysis_setting',
        'name VARCHAR(191)');
    $rs = $db->Execute($alterColumnSQL[0]);
    if (!$rs) {
        $msg = "Could not modify column in table.";
        write_message($msg);
        write_to_error($msg);
        return;
    }

    $alterColumnSQL = $datadict->AlterColumnSQL('statistics',
        'owner VARCHAR(191)');
    $rs = $db->Execute($alterColumnSQL[0]);
    if (!$rs) {
        $msg = "Could not modify column in table.";
        write_message($msg);
        write_to_error($msg);
        return;
    }

    $alterColumnSQL = $datadict->AlterColumnSQL('username',
        'name VARCHAR(191)');
    $rs = $db->Execute($alterColumnSQL[0]);
    if (!$rs) {
        $msg = "Could not modify column in table.";
        write_message($msg);
        write_to_error($msg);
        return;
    }


    // ------- Enable longer server names in the queue manager. ------

    $alterColumnSQL = $datadict->AlterColumnSQL('server',
        'name VARCHAR(191)');
    $rs = $db->Execute($alterColumnSQL[0]);
    if (!$rs) {
        $msg = "Could not modify column in table.";
        write_message($msg);
        write_to_error($msg);
        return;
    }

    $alterColumnSQL = $datadict->AlterColumnSQL('job_queue',
        'server VARCHAR(255)');
    $rs = $db->Execute($alterColumnSQL[0]);
    if (!$rs) {
        $msg = "Could not modify column in table.";
        write_message($msg);
        write_to_error($msg);
        return;
    }

    // ------- Add SPIM microscopy. ------

    $tabname = "possible_values";

    $record = array();
    $record["parameter"] = "MicroscopeType";
    $record["value"] = "SPIM";
    $record["translation"] = "spim";
    $record["isDefault"] = "f";
    $record["parameter_key"] = "MicroscopeType7";

    // Skip it if the row is already there.
    $query = "SELECT * FROM " . $tabname .
        " WHERE parameter='" . $record['parameter'] .
        "' AND value='" . $record['value'] . "'";
    if ($db->Execute($query)->RecordCount() == 0) {
        $insertSQL = $db->GetInsertSQL($tabname, $record);
        if (!$db->Execute($insertSQL)) {
            $msg = "Error updating to revision " . $n . " (line " . __LINE__ . ").";
            write_message($msg);
            write_to_error($msg);
            return;
        }
    }

    $record = array();
    $record["parameter"] = "SpimExcMode";
    $record["value"] = "Gaussian light sheet";
    $record["translation"] = "gauss";
    $record["isDefault"] = "f";
    $record["parameter_key"] = "SpimExcMode1";

    // Skip it if the row is already there.
    $query = "SELECT * FROM " . $tabname .
        " WHERE parameter='" . $record['parameter'] .
        "' AND value='" . $record['value'] . "'";
    if ($db->Execute($query)->RecordCount() == 0) {
        $insertSQL = $db->GetInsertSQL($tabname, $record);
        if (!$db->Execute($insertSQL)) {
            $msg = "Error updating to revision " . $n . " (line " . __LINE__ . ").";
            write_message($msg);
            write_to_error($msg);
            return;
        }
    }

    $record = array();
    $record["parameter"] = "SpimExcMode";
    $record["value"] = "Gaussian MultiView light sheet";
    $record["translation"] = "gaussMuVi";
    $record["isDefault"] = "f";
    $record["parameter_key"] = "SpimExcMode2";

    // Skip it if the row is already there.
    $query = "SELECT * FROM " . $tabname .
        " WHERE parameter='" . $record['parameter'] .
        "' AND value='" . $record['value'] . "'";
    if ($db->Execute($query)->RecordCount() == 0) {
        $insertSQL = $db->GetInsertSQL($tabname, $record);
        if (!$db->Execute($insertSQL)) {
            $msg = "Error updating to revision " . $n . " (line " . __LINE__ . ").";
            write_message($msg);
            write_to_error($msg);
            return;
        }
    }

    $record = array();
    $record["parameter"] = "SpimExcMode";
    $record["value"] = "High fill factor, scanning beam ";
    $record["translation"] = "scanning";
    $record["isDefault"] = "t";
    $record["parameter_key"] = "SpimExcMode3";

    // Skip it if the row is already there.
    $query = "SELECT * FROM " . $tabname .
        " WHERE parameter='" . $record['parameter'] .
        "' AND value='" . $record['value'] . "'";
    if ($db->Execute($query)->RecordCount() == 0) {
        $insertSQL = $db->GetInsertSQL($tabname, $record);
        if (!$db->Execute($insertSQL)) {
            $msg = "Error updating to revision " . $n . " (line " . __LINE__ . ").";
            write_message($msg);
            write_to_error($msg);
            return;
        }
    }

    $record = array();
    $record["parameter"] = "SpimExcMode";
    $record["value"] = "High fill factor, cylinder ";
    $record["translation"] = "cylinder";
    $record["isDefault"] = "f";
    $record["parameter_key"] = "SpimExcMode4";

    // Skip it if the row is already there.
    $query = "SELECT * FROM " . $tabname .
        " WHERE parameter='" . $record['parameter'] .
        "' AND value='" . $record['value'] . "'";
    if ($db->Execute($query)->RecordCount() == 0) {
        $insertSQL = $db->GetInsertSQL($tabname, $record);
        if (!$db->Execute($insertSQL)) {
            $msg = "Error updating to revision " . $n . " (line " . __LINE__ . ").";
            write_message($msg);
            write_to_error($msg);
            return;
        }
    }

    $record = array();
    $record["parameter"] = "SpimGaussWidth";
    $record["value"] = "Width of Gaussian light sheet";
    $record["translation"] = "spimGaussWidth";
    $record["isDefault"] = "f";
    $record["parameter_key"] = "SpimGaussWidth";

    // Skip it if the row is already there.
    $query = "SELECT * FROM " . $tabname .
        " WHERE parameter='" . $record['parameter'] .
        "' AND value='" . $record['value'] . "'";
    if ($db->Execute($query)->RecordCount() == 0) {
        $insertSQL = $db->GetInsertSQL($tabname, $record);
        if (!$db->Execute($insertSQL)) {
            $msg = "Error updating to revision " . $n . " (line " . __LINE__ . ").";
            write_message($msg);
            write_to_error($msg);
            return;
        }
    }

    $record = array();
    $record["parameter"] = "SpimFocusOffset";
    $record["value"] = "Light sheet focus offset (microns)";
    $record["translation"] = "spimFocusOff";
    $record["isDefault"] = "f";
    $record["parameter_key"] = "SpimFocusOffset";

    // Skip it if the row is already there.
    $query = "SELECT * FROM " . $tabname .
        " WHERE parameter='" . $record['parameter'] .
        "' AND value='" . $record['value'] . "'";
    if ($db->Execute($query)->RecordCount() == 0) {
        $insertSQL = $db->GetInsertSQL($tabname, $record);
        if (!$db->Execute($insertSQL)) {
            $msg = "Error updating to revision " . $n . " (line " . __LINE__ . ").";
            write_message($msg);
            write_to_error($msg);
            return;
        }
    }

    $record = array();
    $record["parameter"] = "SpimCenterOffset";
    $record["value"] = "Sheet lateral offset (microns)";
    $record["translation"] = "spimCenterOff";
    $record["isDefault"] = "f";
    $record["parameter_key"] = "SpimCenterOffset";

    // Skip it if the row is already there.
    $query = "SELECT * FROM " . $tabname .
        " WHERE parameter='" . $record['parameter'] .
        "' AND value='" . $record['value'] . "'";
    if ($db->Execute($query)->RecordCount() == 0) {
        $insertSQL = $db->GetInsertSQL($tabname, $record);
        if (!$db->Execute($insertSQL)) {
            $msg = "Error updating to revision " . $n . " (line " . __LINE__ . ").";
            write_message($msg);
            write_to_error($msg);
            return;
        }
    }

    $record = array();
    $record["parameter"] = "SpimDir";
    $record["value"] = "From right";
    $record["translation"] = "0.0";
    $record["isDefault"] = "t";
    $record["parameter_key"] = "SpimDir1";

    // Skip it if the row is already there.
    $query = "SELECT * FROM " . $tabname .
        " WHERE parameter='" . $record['parameter'] .
        "' AND value='" . $record['value'] . "'";
    if ($db->Execute($query)->RecordCount() == 0) {
        $insertSQL = $db->GetInsertSQL($tabname, $record);
        if (!$db->Execute($insertSQL)) {
            $msg = "Error updating to revision " . $n . " (line " . __LINE__ . ").";
            write_message($msg);
            write_to_error($msg);
            return;
        }
    }

    $record = array();
    $record["parameter"] = "SpimDir";
    $record["value"] = "From top";
    $record["translation"] = "90.0";
    $record["isDefault"] = "f";
    $record["parameter_key"] = "SpimDir2";

    // Skip it if the row is already there.
    $query = "SELECT * FROM " . $tabname .
        " WHERE parameter='" . $record['parameter'] .
        "' AND value='" . $record['value'] . "'";
    if ($db->Execute($query)->RecordCount() == 0) {
        $insertSQL = $db->GetInsertSQL($tabname, $record);
        if (!$db->Execute($insertSQL)) {
            $msg = "Error updating to revision " . $n . " (line " . __LINE__ . ").";
            write_message($msg);
            write_to_error($msg);
            return;
        }
    }

    $record = array();
    $record["parameter"] = "SpimDir";
    $record["value"] = "From left";
    $record["translation"] = "180.0";
    $record["isDefault"] = "f";
    $record["parameter_key"] = "SpimDir3";

    // Skip it if the row is already there.
    $query = "SELECT * FROM " . $tabname .
        " WHERE parameter='" . $record['parameter'] .
        "' AND value='" . $record['value'] . "'";
    if ($db->Execute($query)->RecordCount() == 0) {
        $insertSQL = $db->GetInsertSQL($tabname, $record);
        if (!$db->Execute($insertSQL)) {
            $msg = "Error updating to revision " . $n . " (line " . __LINE__ . ").";
            write_message($msg);
            write_to_error($msg);
            return;
        }
    }

    $record = array();
    $record["parameter"] = "SpimDir";
    $record["value"] = "From bottom";
    $record["translation"] = "270.0";
    $record["isDefault"] = "f";
    $record["parameter_key"] = "SpimDir4";

    // Skip it if the row is already there.
    $query = "SELECT * FROM " . $tabname .
        " WHERE parameter='" . $record['parameter'] .
        "' AND value='" . $record['value'] . "'";
    if ($db->Execute($query)->RecordCount() == 0) {
        $insertSQL = $db->GetInsertSQL($tabname, $record);
        if (!$db->Execute($insertSQL)) {
            $msg = "Error updating to revision " . $n . " (line " . __LINE__ . ").";
            write_message($msg);
            write_to_error($msg);
            return;
        }
    }

    $record = array();
    $record["parameter"] = "SpimDir";
    $record["value"] = "Top + bottom";
    $record["translation"] = "90.0";
    $record["isDefault"] = "f";
    $record["parameter_key"] = "SpimDir5";

    // Skip it if the row is already there.
    $query = "SELECT * FROM " . $tabname .
        " WHERE parameter='" . $record['parameter'] .
        "' AND value='" . $record['value'] . "'";
    if ($db->Execute($query)->RecordCount() == 0) {
        $insertSQL = $db->GetInsertSQL($tabname, $record);
        if (!$db->Execute($insertSQL)) {
            $msg = "Error updating to revision " . $n . " (line " . __LINE__ . ").";
            write_message($msg);
            write_to_error($msg);
            return;
        }
    }

    $record = array();
    $record["parameter"] = "SpimDir";
    $record["value"] = "Right + left";
    $record["translation"] = "0.0";
    $record["isDefault"] = "f";
    $record["parameter_key"] = "SpimDir6";

    // Skip it if the row is already there.
    $query = "SELECT * FROM " . $tabname .
        " WHERE parameter='" . $record['parameter'] .
        "' AND value='" . $record['value'] . "'";
    if ($db->Execute($query)->RecordCount() == 0) {
        $insertSQL = $db->GetInsertSQL($tabname, $record);
        if (!$db->Execute($insertSQL)) {
            $msg = "Error updating to revision " . $n . " (line " . __LINE__ . ").";
            write_message($msg);
            write_to_error($msg);
            return;
        }
    }

    $record = array();
    $record["parameter"] = "SpimNA";
    $record["value"] = "Numerical aperture of the light sheet lens";
    $record["translation"] = "spimNA";
    $record["isDefault"] = "f";
    $record["parameter_key"] = "SpimNA";

    // Skip it if the row is already there.
    $query = "SELECT * FROM " . $tabname .
        " WHERE parameter='" . $record['parameter'] .
        "' AND value='" . $record['value'] . "'";
    if ($db->Execute($query)->RecordCount() == 0) {
        $insertSQL = $db->GetInsertSQL($tabname, $record);
        if (!$db->Execute($insertSQL)) {
            $msg = "Error updating to revision " . $n . " (line " . __LINE__ . ").";
            write_message($msg);
            write_to_error($msg);
            return;
        }
    }

    $record = array();
    $record["parameter"] = "SpimFill";
    $record["value"] = "Fill factor of the light sheet lens";
    $record["translation"] = "spimFill";
    $record["isDefault"] = "f";
    $record["parameter_key"] = "SpimFill";

    // Skip it if the row is already there.
    $query = "SELECT * FROM " . $tabname .
        " WHERE parameter='" . $record['parameter'] .
        "' AND value='" . $record['value'] . "'";
    if ($db->Execute($query)->RecordCount() == 0) {
        $insertSQL = $db->GetInsertSQL($tabname, $record);
        if (!$db->Execute($insertSQL)) {
            $msg = "Error updating to revision " . $n . " (line " . __LINE__ . ").";
            write_message($msg);
            write_to_error($msg);
            return;
        }
    }


// ------------------ Add columns to 'confidence_levels' ----------------------
    $tabname = "confidence_levels";
    $newcolumns = array("stedMode",
        "stedLambda",
        "stedSatFact",
        "stedImmunity",
        "sted3D");
    $type = "C(16)";

    $allcolumns = $db->MetaColumnNames('confidence_levels');
    foreach ($newcolumns as $newcolumn) {
        if (array_key_exists(strtoupper($newcolumn), $allcolumns)) {
            continue;
        }
        if (!insert_column($tabname, $newcolumn . " " . $type)) {
            $msg = "Error updating to revision " . $n . " (line " . __LINE__ . ").";
            write_message($msg);
            write_to_log($msg);
            write_to_error($msg);
            return;
        }
    }

// -------------------- Add limits to percentage values ------------------------

    $tabname = "boundary_values";

    $record = array();
    $record["parameter"] = "StedImmunity";
    $record["min"] = "0";
    $record["max"] = "100";
    $record["min_included"] = "T";
    $record["max_included"] = "T";
    $record["standard"] = "0";
    $rs = $db->Execute("SELECT * FROM " . $tabname . " WHERE parameter='" . $record["parameter"] . "' AND min='" . $record["min"] . "' AND max='" . $record["max"] . "' AND min_included='" . $record["min_included"] . "' AND max_included='" . $record["max_included"] . "' AND standard='" . $record["standard"] . "'");
    if ($rs->EOF) {
        $insertSQL = $db->GetInsertSQL($tabname, $record);
        if (!$db->Execute($insertSQL)) {
            $msg = "Error updating to revision " . $n . " (line " . __LINE__ . ").";
            write_message($msg);
            write_to_error($msg);
            return;
        }
    }

    $record = array();
    $record["parameter"] = "Sted3D";
    $record["min"] = "0";
    $record["max"] = "100";
    $record["min_included"] = "T";
    $record["max_included"] = "T";
    $record["standard"] = "0";
    $rs = $db->Execute("SELECT * FROM " . $tabname . " WHERE parameter='" . $record["parameter"] . "' AND min='" . $record["min"] . "' AND max='" . $record["max"] . "' AND min_included='" . $record["min_included"] . "' AND max_included='" . $record["max_included"] . "' AND standard='" . $record["standard"] . "'");
    if ($rs->EOF) {
        $insertSQL = $db->GetInsertSQL($tabname, $record);
        if (!$db->Execute($insertSQL)) {
            $msg = "Error updating to revision " . $n . " (line " . __LINE__ . ").";
            write_message($msg);
            write_to_error($msg);
            return;
        }
    }


    //Update revision
    if (!update_dbrevision($n))
        return;

    $current_revision = $n;
    $msg = "Database successfully updated to revision " . $current_revision . ".";
    write_message($msg);
    write_to_log($msg);
}

// -----------------------------------------------------------------------------
// Update to revision 15
// Description: Rename 'username' to 'usernameold'
//              Create new 'username' table
//              Migrate users from 'usernameold' to new 'username' table
//              Drop 'usernameold' table
// -----------------------------------------------------------------------------
$n = 15;
if ($current_revision < $n) {

    //
    // Enhanced user management
    //

    // Refresh the table list
    $tables = $db->MetaTables();

    // Create new table: institution
    $flds = "
        id I(11) NOTNULL AUTOINCREMENT PRIMARY,
        name C(191) NOTNULL UNIQUE INDEX,
        address C(255),
        url C(255)
    ";

    $tabname = "institution";
    if (!in_array($tabname, $tables)) {
        if (!create_table($tabname, $flds)) {
            $msg = "Could not create table $tabname!";
            write_message($msg);
            write_to_error($msg);
            return;
        }

        // Prepared statement
        $sql = "INSERT INTO $tabname (name, address, url) VALUES (?, ?, ?);";

        // Add default institution
        $default_institution = array(
            "name" => "Default",
            "address" => "Default",
            "url" => "http://www.example.com"
        );

        // Run prepared query
        $rs = $db->Execute($sql, $default_institution);
        if ($rs === false) {
            $err = $db->ErrorMsg();
            trigger_error("Could not add default institution " .
                ": $err", E_USER_ERROR);
        }
    }

    // Get ID of the default institution
    $institution_ids = $db->Execute("SELECT id FROM $tabname;");
    $rows = $institution_ids->GetRows();
    $row = $rows[0];
    $default_institution_id = intval($row['id']);

    // Get current tables
    $tables = $db->MetaTables();

    // Make sure not to update the username table a second time, or all password
    // will not be recoverable!
    $usernameColumns = $db->MetaColumnNames('username');
    if (!(array_key_exists("ID", $usernameColumns) &&
        array_key_exists("INSTITUTION_ID", $usernameColumns) &&
        array_key_exists("ROLE", $usernameColumns) &&
        array_key_exists("AUTHENTICATION", $usernameColumns))) {

        // All columns above are new in latest username table and
        // MUST all exist!

        // Start transaction
        $db->StartTrans();

        // Rename username table to usernameold
        $tabname = "username";
        $oldtabname = "usernameold";
        if (!in_array($oldtabname, $tables)) {
            $renameSQL = $datadict->RenameTableSQL($tabname, $oldtabname);
            if (!$db->Execute($renameSQL[0])) {
                $msg = "Cannot rename username table! " .
                    "Error updating to revision " . $n . " (line " . __LINE__ . ").";
                write_message($msg);
                write_to_error($msg);
                return;
            }
        }

        // Drop current index on 'name' from old username table (if the
        // index is no longer there because the database update was run
        // more than once in developement, we silently continue).
        $dropIndexSQL = $datadict->DropIndexSQL("idx_name", $tabname);
        if (!$db->Execute($dropIndexSQL[0])) {
            // The index could not be dropped. We continue.
        }

        // Refresh the table list
        $tables = $db->MetaTables();

        // Create new table: username
        $flds = "
        id I(11) NOTNULL AUTOINCREMENT PRIMARY,
        name C(191) NOTNULL UNIQUE INDEX,
        password C(255) NOTNULL,
        email C(255) NOTNULL,
        research_group C(255) NOTNULL,
        institution_id I(11) CONSTRAINTS 'FOREIGN KEY REFERENCES institution (id)',
        role I(11) NOTNULL DEFAULT 3,
        authentication C(30) NOTNULL DEFAULT integrated,
        creation_date T DEFAULT NULL,
        last_access_date T DEFAULT NULL,
        status C(10) DEFAULT NULL,
        seedid C(255) DEFAULT NULL
    ";

        if (!in_array($tabname, $tables)) {
            if (!create_table($tabname, $flds)) {
                $err = $db->ErrorMsg();
                $msg = "Could not create table $tabname! Error was: " . $err;
                write_message($msg);
                write_to_error($msg);
                return;
            }
        }

        // Migrate users from 'usernameold' to 'userdata'
        $allUsers = $db->Execute("SELECT * FROM $oldtabname;");
        $rows = $allUsers->GetRows();

        // Get the default authentication method
        $defaultAuthMode = ProxyFactory::getDefaultAuthenticationMode();

        // Prepared statement
        $sql = "INSERT INTO $tabname " .
            "(name, password, email, research_group, institution_id, role, authentication, " .
            "creation_date, last_access_date, status, seedid) VALUES " .
            "(?, ?, ?, ?, ?, ?, ?, ?, ?, ?, ?);";

        foreach ($rows as $row) {

            // Treat the original admin user differently
            if ($row["name"] == "admin") {
                $role = UserConstants::ROLE_SUPERADMIN;
                $currentAuthMode = "integrated";
                global $email_admin;
                $currentEmail = $email_admin;
            } else {
                $role = UserConstants::ROLE_USER;
                $currentAuthMode = $defaultAuthMode;
                $currentEmail = $row["email"];
            }

            // Complete the user
            $ext_user = array(
                "name" => $row["name"],
                "password" => $row["password"],
                "email" => $currentEmail,
                "research_group" => $row["research_group"],
                "institution_id" => $default_institution_id,
                "role" => $role,
                "authentication" => $currentAuthMode,
                "creation_date" => $row["creation_date"],
                "last_access_date" => $row["last_access_date"],
                "status" => "o", // Outdated, i.e. in need of a password rehash.
                "seedid" => ""
            );

            // Run prepared query
            $rs = $db->Execute($sql, $ext_user);
            if ($rs === false) {
                $err = $db->ErrorMsg();
                trigger_error("Could not migrate user " . $row['name'] .
                    "': $err", E_USER_ERROR);
            }
        }

        // Drop the 'usernameold' table
        $dropTableSQL = $datadict->DropTableSQL("usernameold");
        if (!$db->Execute($dropTableSQL[0])) {
            $msg = "Could not drop the old username table!";
            write_message($msg);
            write_to_error($msg);
            return;
        }

        // Complete the transaction
        $db->CompleteTrans();

    }

    //
    // Support for lof file format in HRM
    //

    $tabname = "file_extension";
    $record = array();
    $record["file_format"] = "lof";
    $record["extension"] = "lof";

    // Skip it if the row is already there.
    $query = "SELECT * FROM " . $tabname .
        " WHERE file_format='" . $record['file_format'] .
        "' AND extension='" . $record['extension'] . "'";
    if ($db->Execute($query)->RecordCount() == 0) {
        $insertSQL = $db->GetInsertSQL($tabname, $record);
        if (!$db->Execute($insertSQL)) {
            $msg = "An error occurred while adding support for the Leica LOF file format.";
            write_message($msg);
            write_to_error($msg);
            return;
        }
    }

    $tabname = "file_format";
    $record = array();
    $record["name"] = "lof";
    $record["isFixedGeometry"] = "f";
    $record["isSingleChannel"] = "f";
    $record["isVariableChannel"] = "t";

    // Skip it if the row is already there.
    $query = "SELECT * FROM " . $tabname .
        " WHERE name='" . $record['name'] . "'";
    if ($db->Execute($query)->RecordCount() == 0) {
        $insertSQL = $db->GetInsertSQL($tabname, $record);
        if (!$db->Execute($insertSQL)) {
            $msg = "An error occurred while adding support for the Leica LOF file format.";
            write_message($msg);
            write_to_error($msg);
            return;
        }
    }

    $tabname = "possible_values";
    $record = array();
    $record["parameter"] = "ImageFileFormat";
    $record["value"] = "lof";
    $record["translation"] = "Leica (*.lof)";
    $record["isDefault"] = "f";

    // Skip it if the row is already there.
    $query = "SELECT * FROM " . $tabname .
        " WHERE value='" . $record['value'] .
        "' AND parameter='" . $record['parameter'] . "'";
    if ($db->Execute($query)->RecordCount() == 0) {
        $insertSQL = $db->GetInsertSQL($tabname, $record);
        if (!$db->Execute($insertSQL)) {
            $msg = "An error occurred while adding support for the Leica LOF file format.";
            write_message($msg);
            write_to_error($msg);
            return;
        }
    }

    // ------------------ Add entries to 'server' -------------------------
    $tabname = "server";
    $newcolumn = "gpuId";

    // Does the column exist already?
    $columns = $db->MetaColumnNames($tabname);
    if (!array_key_exists(strtoupper($newcolumn), $columns)) {

        $sqlarray = $datadict->ChangeTableSQL($tabname, "$newcolumn I", $dropOldFlds = false);
        $rs = $datadict->ExecuteSQLArray($sqlarray);
        if ($rs != 2) {
            $msg = "An error occurred while adding support for multi GPU deconvolution.";
            write_message($msg);
            write_to_error($msg);
            return;
        }

    }

    // ------------------ Add  support for nd file format ----------------

    $tabname = "file_extension";
    $record = array();
    $record["file_format"] = "nd";
    $record["extension"] = "nd";

    // Skip it if the row is already there.
    $query = "SELECT * FROM " . $tabname .
        " WHERE file_format='" . $record['file_format'] .
        "' AND extension='" . $record['extension'] . "'";
    if ($db->Execute($query)->RecordCount() == 0) {
        $insertSQL = $db->GetInsertSQL($tabname, $record);
        if (!$db->Execute($insertSQL)) {
            $msg = "An error occurred while updating " .
                "the database to revision " . $n . ".";
            write_message($msg);
            write_to_error($msg);
            return;
        }
    }


    $tabname = "file_format";
    $record = array();
    $record["name"] = "nd";
    $record["isFixedGeometry"] = "f";
    $record["isSingleChannel"] = "f";
    $record["isVariableChannel"] = "t";
    $record["hucoreName"] = "nd";

    // Skip it if the row is already there.
    $query = "SELECT * FROM " . $tabname .
        " WHERE name='" . $record['name'] . "'";
    if ($db->Execute($query)->RecordCount() == 0) {
        $insertSQL = $db->GetInsertSQL($tabname, $record);
        if (!$db->Execute($insertSQL)) {
            $msg = "An error occurred while updating " .
                "the database to revision " . $n . ".";
            write_message($msg);
            write_to_error($msg);
            return;
        }
    }


    $tabname = "possible_values";
    $record = array();
    $record["parameter"] = "ImageFileFormat";
    $record["value"] = "nd";
    $record["translation"] = "Metamorph ND (*.nd)";
    $record["isDefault"] = "f";

    // Skip it if the row is already there.
    $query = "SELECT * FROM " . $tabname .
        " WHERE parameter='" . $record['parameter'] .
        "' AND value='" . $record['value'] . "'";
    if ($db->Execute($query)->RecordCount() == 0) {
        $insertSQL = $db->GetInsertSQL($tabname, $record);
        if (!$db->Execute($insertSQL)) {
            $msg = "An error occurred while updating " .
                "the database to revision " . $n . ".";
            write_message($msg);
            write_to_error($msg);
            return;
        }
    }


    // ------------------ Remove deprecated GPU values ----------------


    $query = "SELECT * FROM global_variables WHERE name = 'GPUenabled';";
    $rs = $db->Execute($query);
    $rows = $rs->getRows();
    if (count($rows) > 0) {
        $query = "DELETE FROM global_variables WHERE name='GPUenabled';";
        $rs = $db->Execute($query);
        if (!$rs) {
            $msg = "Could not delete obsolete GPUenabled entry from global_variables table.";
            write_message($msg);
            write_to_error($msg);
            return;
        }
    }


    // Update revision
    if (!update_dbrevision($n))
        return;

    $current_revision = $n;
    $msg = "Database successfully updated to revision " . $current_revision . ".";
    write_message($msg);
    write_to_log($msg);
}

// -----------------------------------------------------------------------------
// Update to revision 16
// Description: 
//    * Add GMLE to the list of deconvolution algorithms
//    * Add more advanced modes of spherical aberration correction
//    * Add Stabilization of time series              
// -----------------------------------------------------------------------------
$n = 16;
if ($current_revision < $n) {

    $tabname = "possible_values";
    $record = array();
    $record["parameter"] = "TStabilization";
    $record["value"] = "1";
    $record["translation"] = "Stabilize time series after deconvolution";
    $record["isDefault"] = "f";

    // Skip it if the row is already there.
    $query = "SELECT * FROM " . $tabname .
        " WHERE parameter='" . $record['parameter'] .
        "' AND value='" . $record['value'] . "'";
    if ($db->Execute($query)->RecordCount() == 0) {
        $insertSQL = $db->GetInsertSQL($tabname, $record);
        if (!$db->Execute($insertSQL)) {
            $msg = "An error occurred while updating " .
                "the database to revision " . $n . ".";
            write_message($msg);
            write_to_error($msg);
            return;
        }
    }


    $tabname = "possible_values";
    $record = array();
    $record["parameter"] = "TStabilization";
    $record["value"] = "0";
    $record["translation"] = "Do not stabilize deconvolved time series";
    $record["isDefault"] = "t";

    // Skip it if the row is already there.
    $query = "SELECT * FROM " . $tabname .
        " WHERE parameter='" . $record['parameter'] .
        "' AND value='" . $record['value'] . "'";
    if ($db->Execute($query)->RecordCount() == 0) {
        $insertSQL = $db->GetInsertSQL($tabname, $record);
        if (!$db->Execute($insertSQL)) {
            $msg = "An error occurred while updating " .
                "the database to revision " . $n . ".";
            write_message($msg);
            write_to_error($msg);
            return;
        }
    }


    $tabname = "possible_values";
    $record = array();
    $record["parameter"] = "TStabilizationMethod";
    $record["value"] = "corr";
    $record["translation"] = "Correlation";
    $record["isDefault"] = "t";
    $insertSQL = $db->GetInsertSQL($tabname, $record);
    if (!$db->Execute($insertSQL)) {
        $msg = "An error occurred while updating the database to revision " . $n . ".";
        write_message($msg);
        write_to_error($msg);
        return;
    }

    $record["value"] = "cm";
    $record["translation"] = "Center Of Mass";
    $record["isDefault"] = "f";
    $insertSQL = $db->GetInsertSQL($tabname, $record);
    if (!$db->Execute($insertSQL)) {
        $msg = "An error occurred while updating the database to revision " . $n . ".";
        write_message($msg);
        write_to_error($msg);
        return;
    }

    $record["value"] = "model";
    $record["translation"] = "Model Based";
    $record["isDefault"] = "f";
    $insertSQL = $db->GetInsertSQL($tabname, $record);
    if (!$db->Execute($insertSQL)) {
        $msg = "An error occurred while updating the database to revision " . $n . ".";
        write_message($msg);
        write_to_error($msg);
        return;
    }


    $tabname = "possible_values";
    $record = array();
    $record["parameter"] = "TStabilizationRotation";
    $record["value"] = "0";
    $record["translation"] = "Include rotations";
    $record["isDefault"] = "f";

    // Skip it if the row is already there.
    $query = "SELECT * FROM " . $tabname .
        " WHERE parameter='" . $record['parameter'] .
        "' AND value='" . $record['value'] . "'";
    if ($db->Execute($query)->RecordCount() == 0) {
        $insertSQL = $db->GetInsertSQL($tabname, $record);
        if (!$db->Execute($insertSQL)) {
            $msg = "An error occurred while updating " .
                "the database to revision " . $n . ".";
            write_message($msg);
            write_to_error($msg);
            return;
        }
    }

    $record["value"] = "1";
    $record["translation"] = "Skip rotations";
    $record["isDefault"] = "t";

    // Skip it if the row is already there.
    $query = "SELECT * FROM " . $tabname .
        " WHERE parameter='" . $record['parameter'] .
        "' AND value='" . $record['value'] . "'";
    if ($db->Execute($query)->RecordCount() == 0) {
        $insertSQL = $db->GetInsertSQL($tabname, $record);
        if (!$db->Execute($insertSQL)) {
            $msg = "An error occurred while updating " .
                "the database to revision " . $n . ".";
            write_message($msg);
        }
    }


    $tabname = "possible_values";
    $record = array();
    $record["parameter"] = "TStabilizationCropping";
    $record["value"] = "original";
    $record["translation"] = "Original";
    $record["isDefault"] = "t";
    $insertSQL = $db->GetInsertSQL($tabname, $record);
    if (!$db->Execute($insertSQL)) {
        $msg = "An error occurred while updating the database to revision " . $n . ".";
        write_message($msg);
        write_to_error($msg);
        return;
    }

    $record["value"] = "tight";
    $record["translation"] = "Tight";
    $record["isDefault"] = "f";
    $insertSQL = $db->GetInsertSQL($tabname, $record);
    if (!$db->Execute($insertSQL)) {
        $msg = "An error occurred while updating the database to revision " . $n . ".";
        write_message($msg);
        write_to_error($msg);
        return;
    }

    $record["value"] = "full";
    $record["translation"] = "Full";
    $record["isDefault"] = "f";
    $insertSQL = $db->GetInsertSQL($tabname, $record);
    if (!$db->Execute($insertSQL)) {
        $msg = "An error occurred while updating the database to revision " . $n . ".";
        write_message($msg);
        write_to_error($msg);
        return;
    }


    $tabname = "possible_values";
    $record = array();
    $record["parameter"] = "DeconvolutionAlgorithm";
    $record["value"] = "gmle";
    $record["translation"] = "Good's Roughness Maximum Likelihood Estimation";
    $record["isDefault"] = "f";
    $insertSQL = $db->GetInsertSQL($tabname, $record);
    if (!$db->Execute($insertSQL)) {
        $msg = "An error occurred while updating the database to revision " . $n . ".";
        write_message($msg);
        write_to_error($msg);
        return;
    }


    // PerformAberrationCorrection will be phased out.
    // From now on the correction will always be on when there's a RI mismatch.
    $tabname = "possible_values";
    $record = array();
    $record["parameter"] = "PerformAberrationCorrection";
    $record["value"] = "0";
    $record["translation"] = "No, do not perform depth-dependent correction";
    $record["isDefault"] = "f";

    if (!$db->AutoExecute($tabname, $record, 'UPDATE', "parameter like '" . $record["parameter"] . "' AND value like '" . $record["value"] . "'")) {
        $msg = "An error occurred while updating the database to revision " . $n . ", update PSFGenerationDepth boundary values.";
        write_message($msg);
        write_to_error($msg);
        return false;
    }


    $tabname = "possible_values";
    $record = array();
    $record["parameter"] = "PerformAberrationCorrection";
    $record["value"] = "1";
    $record["translation"] = "Yes, perform depth-dependent correction";
    $record["isDefault"] = "t";

    if (!$db->AutoExecute($tabname, $record, 'UPDATE', "parameter like '" . $record["parameter"] . "' AND value like '" . $record["value"] . "'")) {
        $msg = "An error occurred while updating the database to revision " . $n . ", update PSFGenerationDepth boundary values.";
        write_message($msg);
        write_to_error($msg);
        return false;
    }


    // Delete the PSF generated at user-defined depth. Deprecated. 
    $tabname = "possible_values";
    $record = array();
    $record["parameter"] = "AdvancedCorrectionOptions";
    $record["value"] = "user";

    $query = "SELECT * FROM " . $tabname .
        " WHERE parameter='" . $record['parameter'] .
        " 'AND value='" . $record['value'] . "'";

    if ($db->Execute($query)->RecordCount() != 0) {
        if (!$db->Execute("DELETE FROM " . $tabname . " WHERE parameter='" . $record["parameter"] . "' AND value='" . $record["value"] . "'")) {
            $msg = "An error occurred while updating the database to revision " . $n . ".";
            write_message($msg);
            write_to_log($msg);
            write_to_error($msg);
            return;
        }
    }


    // Add AdvancedCorrectionOptions = few-slabs
    $tabname = "possible_values";
    $record = array();
    $record["parameter"] = "AdvancedCorrectionOptions";
    $record["value"] = "few-slabs";
    $record["translation"] = "Depth-dependent correction performed on few slabs";
    $record["isDefault"] = "f";

    // Skip it if the row is already there.
    $query = "SELECT * FROM " . $tabname .
        " WHERE parameter='" . $record['parameter'] . "'" .
        " AND value='" . $record['value'] . "'";
    if ($db->Execute($query)->RecordCount() == 0) {
        $insertSQL = $db->GetInsertSQL($tabname, $record);
        if (!$db->Execute($insertSQL)) {
            $msg = "An error occurred while updating " .
                "the database to revision " . $n . ".";
            write_message($msg);
            write_to_error($msg);
            return;
        }
    }


    // Update revision
    if (!update_dbrevision($n))
        return;

    $current_revision = $n;
    $msg = "Database successfully updated to revision " . $current_revision . ".";
    write_message($msg);
    write_to_log($msg);
}

// -----------------------------------------------------------------------------
// Update to revision 17
// Change : Apply fix for key size also to existing installations
// -----------------------------------------------------------------------------
$n = 17;
if ($current_revision < $n) {

    // Tables to update
    $tablesToUpdate = array(
        "analysis_parameter" => array("owner", "setting"),
        "analysis_setting" => array("owner", "name"),
        "boundary_values" => array("parameter"),
        "job_analysis_parameter" => array("owner", "setting"),
        "job_analysis_setting" => array("owner", "name"),
        "job_files" => array("file"),
        "job_parameter" => array("owner", "setting"),
        "job_parameter_setting" => array("owner", "name"),
        "job_task_parameter" => array("owner", "setting"),
        "job_task_setting" => array("owner", "name"),
        "parameter" => array("owner", "setting"),
        "parameter_setting" => array("name", "owner"),
        "possible_values" => array("value"),
        "server" => array("name"),
        "task_parameter" => array("setting", "owner"),
        "task_setting" => array("name", "owner")
    );

    foreach ($tablesToUpdate as $table => $columns) {
        // Update table boundary_values
        foreach ($columns as $column) {
            $alterColumnSQL = $datadict->AlterColumnSQL($table, $column . ' VARCHAR(191)');
            $rs = $db->Execute($alterColumnSQL[0]);
            if (!$rs) {
                $msg = "Could not change size of column $column in table $table.";
                write_message($msg);
                write_to_error($msg);
                return;
            }
        }
    }

    // Tables to revert
    $tablesToRevert = array(
        "institution" => array("name"),
        "job_files" => array("owner"),
        "shared_analysis_parameter" => array("owner", "setting"),
        "shared_analysis_setting" => array("owner", "previous_owner"),
        "shared_parameter" => array("owner", "setting"),
        "shared_parameter_setting" => array("owner", "previous_owner"),
        "shared_task_parameter" => array("owner", "setting"),
        "shared_task_setting" => array("owner", "previous_owner"),
        "statistics" => array("owner"),
        "username" => array("name")
    );

    foreach ($tablesToRevert as $table => $columns) {
        // Update table boundary_values
        foreach ($columns as $column) {
            $alterColumnSQL = $datadict->AlterColumnSQL($table, $column . ' VARCHAR(255)');
            $rs = $db->Execute($alterColumnSQL[0]);
            if (!$rs) {
                $msg = "Could not change size of column $column in table $table.";
                write_message($msg);
                write_to_error($msg);
                return;
            }
        }
    }

    // Fix foreign keys

    // Add foreign key from shared_analyis_parameter.setting_id to shared_analysis_setting.id
    $fk = $db->metaForeignKeys("shared_analysis_parameter");
    if ($fk === true || !(is_array($fk) && array_key_exists("shared_analysis_setting", $fk) == true)) {
        $sql = "ALTER TABLE shared_analysis_parameter " .
            "ADD CONSTRAINT shared_analysis_parameter_shared_analysis_setting_fk " .
            "FOREIGN KEY (setting_id) REFERENCES shared_analysis_setting (id);";

        $rs = $db->Execute($sql);
        if (!$rs) {
            $msg = "Could not add foreign key to shared_analysis_parameter.";
            write_message($msg);
            write_to_error($msg);
            return;
        }
    }

    // Add foreign key from shared_parameter.setting_id to shared_parameter_setting.id
    $fk = $db->metaForeignKeys("shared_parameter");
    if ($fk === true || !(is_array($fk) && array_key_exists("shared_parameter_setting", $fk) == true)) {

        $sql = "ALTER TABLE shared_parameter " .
            "ADD CONSTRAINT shared_parameter_shared_parameter_setting_fk " .
            "FOREIGN KEY (setting_id) REFERENCES shared_parameter_setting (id);";

        $rs = $db->Execute($sql);
        if (!$rs) {
            $msg = "Could not add foreign key to shared_parameter.";
            write_message($msg);
            write_to_error($msg);
            return;
        }
    }

    // Add foreign key from shared_task_parameter.setting_id to shared_task_setting.id
    $fk = $db->metaForeignKeys("shared_task_parameter");
    if ($fk === true || !(is_array($fk) && array_key_exists("shared_task_setting", $fk) == true)) {

        $sql = "ALTER TABLE shared_task_parameter " .
            "ADD CONSTRAINT shared_task_parameter_shared_task_setting_fk " .
            "FOREIGN KEY (setting_id) REFERENCES shared_task_setting (id);";

        $rs = $db->Execute($sql);
        if (!$rs) {
            $msg = "Could not add foreign key to shared_task_parameter.";
            write_message($msg);
            write_to_error($msg);
            return;
        }
    }

    // Add foreign key from username.institution_id to institution.id
    $fk = $db->metaForeignKeys("username");
    if ($fk === true || !(is_array($fk) && array_key_exists("institution", $fk) == true)) {

        $sql = "ALTER TABLE username " .
            "ADD CONSTRAINT username_institution_fk " .
            "FOREIGN KEY (institution_id) REFERENCES institution (id);";

        $rs = $db->Execute($sql);
        if (!$rs) {
            $msg = "Could not add foreign key to shared_task_parameter.";
            write_message($msg);
            write_to_error($msg);
            return;
        }
    }

    // Update the 'translation' for the SVI HDF5 file format
    $tabname = "possible_values";
    $record = array(
        "parameter" => "ImageFileFormat",
        "value" => "hdf5",
        "translation" => "SVI HDF5 (*.h5)",
        "isDefault" => "f"
    );
    if (!$db->AutoExecute($tabname, $record, 'UPDATE', "parameter='ImageFileFormat' and value='hdf5'")) {
        $msg = "Could not correct translation for ImageFileFormat HDF5 in possible_values.";
        write_message($msg);
        write_to_error($msg);
        return false;
    }

<<<<<<< HEAD
    // Refresh the table list
    $tables = $db->MetaTables();

    // Create table instance_settings
    $tablename = "instance_settings";

    if (!in_array($tablename, $tables)) {

        $fields = "
            id I(11) NOTNULL AUTOINCREMENT PRIMARY,
            huygens_user C(30) NOTNULL DEFAULT '',
            huygens_group C(30) NOTNULL DEFAULT '',
            local_huygens_core C(255) NOTNULL DEFAULT '',
            image_host C(255) NOTNULL DEFAULT '',
            image_user C(255) NOTNULL DEFAULT '',
            image_group C(255) NOTNULL DEFAULT '',
            image_folder C(255) NOTNULL DEFAULT '',
            image_source C(255) NOTNULL DEFAULT '',
            image_destination C(255) NOTNULL DEFAULT '',
            huygens_server_image_folder C(255) NOTNULL DEFAULT '',
            allow_http_download C(1) DEFAULT f,
            http_download_temp_files_dir C(255) NOTNULL DEFAULT '',
            allow_http_upload C(1) DEFAULT f,
            http_upload_number_of_concurrent_uploads C(11) DEFAULT 4,
            http_upload_temp_chunks_dir C(255) NOTNULL DEFAULT '',
            http_upload_temp_files_dir C(255) NOTNULL DEFAULT '',
            max_upload_limit I(11) NOTNULL DEFAULT 0,
            max_post_limit I(11) NOTNULL DEFAULT 0,
            compress_ext C(30) NOTNULL DEFAULT '',
            hrm_url C(255) NOTNULL DEFAULT '',
            hrm_path C(255) NOTNULL DEFAULT '',
            log_verbosity C(1) DEFAULT f,
            log_dir C(255) NOTNULL DEFAULT '',
            log_file C(255) NOTNULL DEFAULT '',
            log_file_max_size I(11) NOTNULL DEFAULT 0,
            send_mail C(1) DEFAULT f,
            email_sender C(255) NOTNULL DEFAULT '',
            email_admin C(255) NOTNULL DEFAULT '',
            email_list_separator C(30) NOTNULL DEFAULT '',
            default_authentication C(30) NOTNULL DEFAULT '',
            alt_authentication_1 C(30) NOTNULL DEFAULT '',
            alt_authentication_2 C(30) NOTNULL DEFAULT '',
            alt_authentication_3 C(30) NOTNULL DEFAULT '',
            alt_authentication_4 C(30) NOTNULL DEFAULT '',
            image_processing_is_on_queue_manager C(1) DEFAULT f,
            copy_images_to_huygens_server C(1) DEFAULT f,
            use_thumbnails C(1) DEFAULT f,
            gen_thumbnails C(1) DEFAULT f,
            movie_max_size I(11) NOTNULL DEFAULT 0,
            save_sfp_previews C(1) DEFAULT f,
            max_comparison_size I(11) NOTNULL DEFAULT 0,
            ping_command C(30) NOTNULL DEFAULT '',
            ping_parameter C(30) NOTNULL DEFAULT '',
            omero_transfers C(1) DEFAULT f";

        if (!create_table($tablename, $fields)) {
            $msg = "Could not create the table '$tablename'.";
            write_message($msg);
            write_to_error($msg);
            return;
        }

        require_once dirname(__FILE__) . '/../config/hrm_client_config.inc';

        global $huygens_user, $huygens_group, $local_huygens_core, $image_host,
               $image_user, $image_group, $image_folder, $image_source,
               $image_destination, $huygens_server_image_folder, $allowHttpTransfer,
               $allowHttpUpload, $max_upload_limit, $max_post_limit, $compressExt,
               $hrm_url, $hrm_path, $log_verbosity, $logdir, $logfile, $logfile_max_size,
               $send_mail, $email_sender, $email_admin, $email_list_separator, $authenticateAgainst,
               $imageProcessingIsOnQueueManager, $copy_images_to_huygens_server, $useThumbnails,
               $genThumbnails, $movieMaxSize, $saveSfpPreviews, $maxComparisonSize, $ping_command,
               $ping_parameter, $omero_transfers;

        // Prepare some of the parameters
        $default_authentication = $authenticateAgainst[0];
        $alt_authentication_1 = "";
        $alt_authentication_2 = "";
        $alt_authentication_3 = "";
        $alt_authentication_4 = "";
        if (count($authenticateAgainst) > 1) {
            $alt_authentication_1 = $authenticateAgainst[1];
        }
        if (count($authenticateAgainst) > 2) {
            $alt_authentication_2 = $authenticateAgainst[2];
        }
        if (count($authenticateAgainst) > 3) {
            $alt_authentication_3 = $authenticateAgainst[3];
        }
        if (count($authenticateAgainst) > 4) {
            $alt_authentication_4 = $authenticateAgainst[4];
        }
        $allow_http_upload = ($allowHttpUpload == true ? 't' : 'f');
        $allow_http_download = ($allowHttpTransfer == true ? 't' : 'f');
        $image_processing_is_on_queue_manager = ($imageProcessingIsOnQueueManager == true ? 't' : 'f');
        $use_thumbnails = ($useThumbnails == true ? 't' : 'f');
        $gen_thumbnails = ($genThumbnails == true ? 't' : 'f');
        $save_sfp_previews = ($saveSfpPreviews == true ? 't' : 'f');
        $omero_transfers = ($omero_transfers == true ? 't' : 'f');
        $send_mail = ($send_mail == true ? 't' : 'f');
        $copy_images_to_huygens_server = ($copy_images_to_huygens_server == true ? 't' : 'f');

        // Import the settings from the configuration file
        $record = array(
            "huygens_user" => $huygens_user,
            "huygens_group" => $huygens_group,
            "local_huygens_core" => $local_huygens_core,
            "image_host" => $image_host,
            "image_user" => $image_user,
            "image_group" => $image_group,
            "image_folder" => $image_folder,
            "image_source" => $image_source,
            "image_destination" => $image_destination,
            "huygens_server_image_folder" => $huygens_server_image_folder,
            "allow_http_download" => $allow_http_download,
            "http_download_temp_files_dir" => $image_folder . "/.hrm_downloads",
            "allow_http_upload" => $allow_http_upload,
            "http_upload_number_of_concurrent_uploads" => 4,
            "http_upload_temp_chunks_dir" => $image_folder . "/.hrm_chunks",
            "http_upload_temp_files_dir"=> $image_folder . "/.hrm_files",
            "max_upload_limit" => $max_upload_limit,
            "max_post_limit" => $max_post_limit,
            "compress_ext" => $compressExt,
            "hrm_url" => $hrm_url,
            "hrm_path" => $hrm_path,
            "log_verbosity" => $log_verbosity,
            "log_dir" => $logdir,
            "log_file" => $logfile,
            "log_file_max_size" => $logfile_max_size,
            "send_mail" => $send_mail,
            "email_sender" => $email_sender,
            "email_admin" => $email_admin,
            "email_list_separator" => $email_list_separator,
            "default_authentication" => $default_authentication,
            "alt_authentication_1" => $alt_authentication_1,
            "alt_authentication_2" => $alt_authentication_2,
            "alt_authentication_3" => $alt_authentication_3,
            "alt_authentication_4" => $alt_authentication_4,
            "image_processing_is_on_queue_manager" => $image_processing_is_on_queue_manager,
            "copy_images_to_huygens_server" => $copy_images_to_huygens_server,
            "use_thumbnails" => $use_thumbnails,
            "gen_thumbnails" => $gen_thumbnails,
            "movie_max_size" => $movieMaxSize,
            "save_sfp_previews" => $save_sfp_previews,
            "max_comparison_size" => $maxComparisonSize,
            "ping_command" => $ping_command,
            "ping_parameter" => $ping_parameter,
            "omero_transfers" => $omero_transfers
        );

        $insertSQL = $db->GetInsertSQL($tablename, $record);
        if (!$db->Execute($insertSQL)) {
            $msg = "Could not add configuration settings from file into $tablename.";
            write_message($msg);
            write_to_error($msg);
            return;
        }
    }

=======
>>>>>>> 8264faa7
    // Update the upper limit for the number of iterations in the boundary_values table
    $tabname = "boundary_values";
    $record = array(
        "max" => "500"
    );
    if (!$db->AutoExecute($tabname, $record, 'UPDATE', "parameter='NumberOfIterations'")) {
        $msg = "Could not update the upper limit for the number of iterations in $tabname.";
        write_message($msg);
        write_to_error($msg);
        return false;
    }
<<<<<<< HEAD

=======
    
>>>>>>> 8264faa7
    // Update revision
    if (!update_dbrevision($n))
        return;

    $current_revision = $n;
    $msg = "Database successfully updated to revision " . $current_revision . ".";
    write_message($msg);
    write_to_log($msg);
}

fclose($fh);

return;<|MERGE_RESOLUTION|>--- conflicted
+++ resolved
@@ -5774,7 +5774,18 @@
         return false;
     }
 
-<<<<<<< HEAD
+    // Update the upper limit for the number of iterations in the boundary_values table
+    $tabname = "boundary_values";
+    $record = array(
+        "max" => "500"
+    );
+    if (!$db->AutoExecute($tabname, $record, 'UPDATE', "parameter='NumberOfIterations'")) {
+        $msg = "Could not update the upper limit for the number of iterations in $tabname.";
+        write_message($msg);
+        write_to_error($msg);
+        return false;
+    }
+
     // Refresh the table list
     $tables = $db->MetaTables();
 
@@ -5934,24 +5945,6 @@
         }
     }
 
-=======
->>>>>>> 8264faa7
-    // Update the upper limit for the number of iterations in the boundary_values table
-    $tabname = "boundary_values";
-    $record = array(
-        "max" => "500"
-    );
-    if (!$db->AutoExecute($tabname, $record, 'UPDATE', "parameter='NumberOfIterations'")) {
-        $msg = "Could not update the upper limit for the number of iterations in $tabname.";
-        write_message($msg);
-        write_to_error($msg);
-        return false;
-    }
-<<<<<<< HEAD
-
-=======
-    
->>>>>>> 8264faa7
     // Update revision
     if (!update_dbrevision($n))
         return;
