--- conflicted
+++ resolved
@@ -5962,7 +5962,6 @@
        }
     }
 
-<<<<<<< HEAD
     // Correct Imaris' default.
     $tabname = 'possible_values';
     $record = array();
@@ -5992,12 +5991,12 @@
         return;
     }
 
-=======
     // Add a settings_id column to the job_queue table
     $tabname   = "job_queue";
     $newcolumn = "settings_id";
     $type = "C(30)";
 
+    // Add new column 'settings_id' to job_queue
     $allcolumns = $db->MetaColumnNames($tabname);
     if (! array_key_exists(strtoupper($newcolumn), $allcolumns)) {
         if ( !insert_column($tabname, $newcolumn . " " . $type) ) {
@@ -6008,7 +6007,6 @@
             return;
         }
     }
->>>>>>> fe5f37c6
 
     // Update revision
     if(!update_dbrevision($n))
