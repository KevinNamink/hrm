--- conflicted
+++ resolved
@@ -298,12 +298,8 @@
         <h3><img alt="ImageParameters" src="./images/image_parameters.png"
         width="40"/>&nbsp;&nbsp;Step
         <?php echo $currentStep . "/" . $numberSteps; ?>
-<<<<<<< HEAD
         - Select image template</h3>
-=======
-        - Image parameters</h3>
     <h4></h4>
->>>>>>> 4ba53685
 <?php
 
 }
@@ -642,4 +638,4 @@
 
     });
 
-</script>
+</script>