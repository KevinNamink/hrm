// Quick help for the Capturing Parameter page
//
// This file is part of the Huygens Remote Manager
// Copyright and license notice: see license.txt

// Set the condition for the contextHelp div to 'default'
window.divCondition = "default";

// Initialize the help text
window.helpText = new Array();

window.helpText[ "method" ] =
  '<p>The Huygens software has different deconvolution algorithms as ' +
  'restoration methods.  HRM offers the possibility of using the two most ' +
  'important ones: the <b>CMLE algorithm</b> is optimally suited for ' +
  'low-signal images; the <b>QMLE algorithm</b> is faster than CMLE, ' +
  'but it only works well with noise-free images (for example, good quality ' +
  'widefield images).</p>';

window.helpText[ "snr" ] =
  '<p>The SNR controls the sharpness of the result: only with noise-free ' +
  'images you can safely demand very sharp results (high SNR values) without ' +
  'amplifying noise.</p>' +
  '<p>The different deconvolution algorithms have different requirements on ' +
  'the SNR parameter.</p>' +
  '<p>For the <strong>CMLE algorithm</strong>, you are asked to give a numerical ' +
  'estimation of the SNR of your images. The SNR estimator can help you calculate ' +
  'the SNR for your images.</p>' +
  '<p>For the <strong>QMLE algorithm</strong>, only a coarser classification ' +
  'of the SNR is required.</p>';
 
window.helpText[ "background" ] =
  '<p>The background is any additive and approximately constant signal in ' +
  'your image that is not coming from the objects you are interested in, ' +
  'but from other sources, such as an electronic offset in your detector, ' +
  'or indirect light. It will be removed during the restoration, to increase ' +
  'contrast.</p>';

window.helpText[ "stopcrit" ] =
  '<p>The first stopping criterium reached will stop the restoration. ' +
  'The quality change criterium may apply first and stop the iterations ' +
  'before the maximum number is reached: set the quality change to a low ' +
  'value or zero if you want to make sure all the set iterations are run.</p>';

window.helpText[ "zstabilization" ] =
  '<p>Due to the high lateral resolution, <b>STED</b> image ' +
  'acquisition is more sensitive to drift than other imaging modes.</p>' +
  '<p>It is <b>strongly recommended</b> to stabilize STED images ' +
  'along the Z direction.</p>';

<<<<<<< HEAD
=======
window.helpText[ "autocrop"] =
  '<p>The time needed to deconvolve an image increases more than ' +
  'proportionally with its volume. Therefore, deconvolution can be ' +
  'accelerated considerably by cropping the image.</p>' +
  '<p>Huygens will automatically survey the image to find a reasonable ' +
  'proposal for the crop region. In computing this initial proposal the ' +
  'Microscopic Parameters are taken into account, making sure that ' +
  'cropping will not have a negative impact on the deconvolution result.</p>' ;

>>>>>>> 604293b9
window.helpText[ "default" ] =
  '<p>On this page you specify the parameters for restoration.</p>' +
  '<p>These parameters comprise the deconvolution algorithm, the ' +
  'signal-to-noise ratio (SNR) of the images, the mode for background ' +
  'estimation, and the stopping criteria.</p>';<|MERGE_RESOLUTION|>--- conflicted
+++ resolved
@@ -48,8 +48,6 @@
   '<p>It is <b>strongly recommended</b> to stabilize STED images ' +
   'along the Z direction.</p>';
 
-<<<<<<< HEAD
-=======
 window.helpText[ "autocrop"] =
   '<p>The time needed to deconvolve an image increases more than ' +
   'proportionally with its volume. Therefore, deconvolution can be ' +
@@ -58,8 +56,6 @@
   'proposal for the crop region. In computing this initial proposal the ' +
   'Microscopic Parameters are taken into account, making sure that ' +
   'cropping will not have a negative impact on the deconvolution result.</p>' ;
-
->>>>>>> 604293b9
 window.helpText[ "default" ] =
   '<p>On this page you specify the parameters for restoration.</p>' +
   '<p>These parameters comprise the deconvolution algorithm, the ' +
