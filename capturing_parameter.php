--- conflicted
+++ resolved
@@ -362,27 +362,15 @@
 
             </ul>
 
-<<<<<<< HEAD
             <a href="#"
-               onmouseover="TagToTip('ttSpanNyquist' )"
+               onmouseover="TagToTip('ttSpanNyquist')"
                onmouseout="UnTip()"
                onclick="storeValuesAndRedirectExtern(
-                      'http://support.svi.nl/wiki/NyquistCalculator');">
+                      'https://svi.nl/NyquistCalculator');">
                 <img src="images/calc_small.png" alt=""/>
                 On-line Nyquist rate and PSF calculator
                 &nbsp;<img src="images/web.png" alt="external link"/>
             </a>
-=======
-                <a href="#"
-                    onmouseover="TagToTip('ttSpanNyquist' )"
-                    onmouseout="UnTip()"
-                    onclick="storeValuesAndRedirectExtern(
-                      'https://svi.nl/NyquistCalculator');">
-                    <img src="images/calc_small.png" alt="" />
-                    On-line Nyquist rate and PSF calculator
-                    &nbsp;<img src="images/web.png" alt="external link" />
-                </a>
->>>>>>> 278d950a
 
             <?php
             $cl = "message_confidence_" .
