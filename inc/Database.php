--- conflicted
+++ resolved
@@ -12,10 +12,7 @@
 
 use ADOConnection;
 use ADORecordSet;
-<<<<<<< HEAD
-=======
 use Exception;
->>>>>>> 50420beb
 use hrm\job\Job;
 use hrm\job\JobDescription;
 use hrm\param\base\Parameter;
@@ -65,27 +62,12 @@
     private static $boundaryValuesTableCache = null;
 
     /**
-<<<<<<< HEAD
-     * Private ADOConnection object. Do not access directly,
-     * always use $this->connection(), since this function
-     * will make sure that a persistent connection exists
-     * before accessing it.
-     *
-     * @var $connection ADOConnection
-     */
-    private static $connection = null;
-
-    /**
-     * Maps the Parameter names between HRM and Huygens.
-     * @var $parameterNameDictionary array
-=======
      * @var $confidenceLevelsTableCache array Static cache of the parameter confidence levels table.
      */
     private static $confidenceLevelsTableCache = null;
 
     /**
      * @var $fileFormatTableCache array Static cache of the file format table.
->>>>>>> 50420beb
      */
     private static $fileFormatTableCache = null;
     
@@ -95,12 +77,7 @@
     private static $fileExtensionsCache = null;
 
     /**
-<<<<<<< HEAD
-     * DatabaseConnection constructor: creates a database connection.
-     * @throws \Exception if the connection to the database cannot be established.
-=======
      * @var $parameterNameDictionary array Maps the Parameter names between HRM and Huygens.
->>>>>>> 50420beb
      */
     public static $parameterNameDictionary = array(
         "CCDCaptorSizeX" => "sampleSizesX",
@@ -133,52 +110,6 @@
      */
     public static function get()
     {
-<<<<<<< HEAD
-        // Try establishing a connection
-        if (!$this->establishConnection()) {
-            throw new \Exception("Could not connect to the database!");
-        }
-
-        // Set the parameter name dictionary
-        $this->parameterNameDictionary = array(
-            "CCDCaptorSizeX" => "sampleSizesX",       
-            "CCDCaptorSizeY" => "sampleSizesY",       
-            "ZStepSize" => "sampleSizesZ",
-            "TimeInterval" => "sampleSizesT",
-            "PinholeSize" => "pinhole",
-            "NumberOfChannels" => "chanCnt",
-            "PinholeSpacing" => "pinholeSpacing",
-            "ExcitationWavelength" => "lambdaEx",
-            "EmissionWavelength" => "lambdaEm",
-            "MicroscopeType" => "mType",
-            "NumericalAperture" => "NA",
-            "ObjectiveType" => "RILens",
-            "SampleMedium" => "RIMedia",
-            "unused1" => "iFacePrim",          // PSFGenerationDepth?
-            "unused2" => "iFaceScnd",
-            "unused3" => "imagingDir",
-            "unused4" => "objQuality",
-            "unused5" => "photonCnt",
-            "unused6" => "exBeamFill",
-            "StedDepletionMode" => "stedMode",
-            "StedWavelength" => "stedLambda",
-            "StedSaturationFactor" => "stedSatFact",
-            "StedImmunity" => "stedImmunity",
-            "Sted3D" => "sted3D");
-    }
-
-    /**
-     * Destructor.
-     */
-    public function __destruct()
-    {
-        // Notice: the connection object is static to prevent creations
-        // of too many SQL connections to the server. For this reason,
-        // in the destructor of the DatabaseConnection, we specifically
-        // do not close() the open connection.
-    }
-
-=======
         if (self::$instance === null) {
             self::$instance = new DatabaseConnection();
         }
@@ -313,7 +244,6 @@
         }
     }
     
->>>>>>> 50420beb
     /**
      * Checks whether a connection to the DB is possible.
      *
@@ -332,21 +262,12 @@
      *
      * @return true if the connection could be established, false otherwise.
      */
-<<<<<<< HEAD
-    private function establishConnection() {
-
-=======
     private function establishConnection()
     {
->>>>>>> 50420beb
         // Create a persistent connection if none exists. Please notice that
         // the connection object is static. This way if survives across calls
         // to the DatabaseConnection constructor.
         if (self::$connection == null) {
-<<<<<<< HEAD
-
-=======
->>>>>>> 50420beb
             // Get parameters
             global $db_type, $db_host, $db_name, $db_user, $db_password;
 
@@ -526,11 +447,7 @@
      *
      * @param Setting $settings Settings object to be saved.
      * @return bool True if saving was successful, false otherwise.
-<<<<<<< HEAD
-     * @throws \Exception
-=======
      * @throws Exception
->>>>>>> 50420beb
      */
     public function saveParameterSettings(Setting $settings)
     {
@@ -616,11 +533,7 @@
      * @param string $targetUserName User name of the user that the Setting is
      * to be shared with.
      * @return bool True if saving was successful, false otherwise.
-<<<<<<< HEAD
-     * @throws \Exception
-=======
      * @throws Exception
->>>>>>> 50420beb
      */
     public function saveSharedParameterSettings($settings, $targetUserName)
     {
@@ -717,11 +630,7 @@
      * value at the index 0.
      * @param Setting $settings Setting object to be loaded.
      * @return Setting $settings Setting object with loaded values.
-<<<<<<< HEAD
-     * @throws \Exception
-=======
      * @throws Exception
->>>>>>> 50420beb
      * @todo Debug the switch blog (possibly buggy!)
      */
     public function loadParameterSettings($settings)
@@ -1052,11 +961,7 @@
             $this->connection()->CommitTrans();
         } else {
             $this->connection()->RollbackTrans();
-<<<<<<< HEAD
-            return False;
-=======
             return false;
->>>>>>> 50420beb
         }
 
         // Now add the setting to the setting table
@@ -1066,23 +971,14 @@
             return false;
         }
 
-<<<<<<< HEAD
-        $ok = True;
-=======
         $ok = true;
->>>>>>> 50420beb
         $this->connection()->BeginTrans();
         $record = array();
         $row = $rows[0];
         $record["owner"] = $row["owner"];
         $record["name"] = $out_setting_name;
         $record["standard"] = 'f';
-<<<<<<< HEAD
-        $insertSQL = $this->connection()->GetInsertSQL($destSettingTable,
-            $record);
-=======
         $insertSQL = $this->connection()->GetInsertSQL($destSettingTable, $record);
->>>>>>> 50420beb
         $status = $this->connection()->Execute($insertSQL);
         $ok &= !(false === $status);
 
@@ -1090,11 +986,7 @@
             $this->connection()->CommitTrans();
         } else {
             $this->connection()->RollbackTrans();
-<<<<<<< HEAD
-            return False;
-=======
             return false;
->>>>>>> 50420beb
         }
 
         // Now we can delete the records from the source tables.
@@ -2816,13 +2708,6 @@
     private function doGlobalVariablesExist()
     {
         $tables = $this->connection()->MetaTables("TABLES");
-<<<<<<< HEAD
-        if (in_array("global_variables", $tables)) {
-            $test = True;
-        }
-        return $test;
-=======
         return in_array("global_variables", $tables);
->>>>>>> 50420beb
     }
 }