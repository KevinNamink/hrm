--- conflicted
+++ resolved
@@ -71,7 +71,7 @@
       $class = "icon update";
       $tip = "Refresh image list";
       break;
-
+      
     case "omeroImport":
         $name    = "getOmeroData";
         $value   = "OMERO Data";
@@ -156,7 +156,7 @@
 }
 
 if (isset($_POST['getOmeroData']) || isset($_POST['exportToOmero'])) {
-
+    
     if (isset($omeroConnection)) {
         if ($omeroConnection->loggedIn) {
             $omeroTree = $omeroConnection->getLastOmeroTree();
@@ -165,7 +165,7 @@
 }
 
 if (isset($_POST['importFromOmero'])) {
-
+    
     if (isset($omeroConnection)) {
         if ($omeroConnection->loggedIn) {
             $omeroTree = $omeroConnection->getLastOmeroTree();
@@ -174,7 +174,7 @@
 }
 
 if (isset($_POST['refreshOmero'])) {
-
+    
     if (isset($omeroConnection)) {
         if ($omeroConnection->loggedIn) {
             $omeroTree = $omeroConnection->getUpdatedOmeroTree();
@@ -182,13 +182,8 @@
     }
 }
 
-<<<<<<< HEAD
-    /************ End of code for the interaction with Omero. **********/
-
-=======
     /************ End of code for the interaction with OMERO. **********/
     
->>>>>>> d6dad100
 
 
 // JavaScript
@@ -196,8 +191,7 @@
                 "jquery-1.8.3.min.js",
                 "jqTree/tree.jquery.js",
                 "jquery-ui/jquery-ui-1.9.1.custom.js",
-                "jquery-ui/jquery.bgiframe-2.1.2.js",
-                "omero.js");
+                "jquery-ui/jquery.bgiframe-2.1.2.js");
 
 if (!isset($operationResult)) {
   $operationResult = "";
@@ -443,20 +437,20 @@
 
 
     <div id="content" >
-
+    
     <?php if ($page_title == "Raw images") {
     $icon = "./images/rawdata_title.png";
 } else {
     $icon = "./images/results_title.png";
 } ?>
-
+        
 <h3><img alt=<?php echo $page_title;?> src=<?php echo $icon;?> width="40"/>
     &nbsp;&nbsp;<?php echo $page_title; ?></h3>
 
     <form method="post" action="?folder=<?php echo $browse_folder;?>"
         id="file_browser" onsubmit="return confirmSubmit()" >
 
-        <?php
+        <?php 
             // Add additional input elements if defined
             if (isset($additionalHTMLElements)) {
                 echo $additionalHTMLElements;
@@ -472,7 +466,7 @@
         <div id="userfiles" onmouseover="showPreview()">
           <select name="userfiles[]" id="fileSelection"
                   onchange="javascript:imageAction(this)"
-                  onkeyup="this.blur();this.focus();"
+                  onkeyup="this.blur();this.focus();" 
                   size="<?php echo $size;?>" <?php echo $multiple.$flag ?>>
           <?php
           // Populate the select field with the list of available images:
@@ -504,12 +498,12 @@
       </div>
       </form>
 
-
+      
       <?php
       include("./omero_UI.php");
-      ?>
-
-
+      ?>  
+
+      
   <div id="upMsg"><!-- do not remove !--></div>
 
 
