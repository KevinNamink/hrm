--- conflicted
+++ resolved
@@ -86,7 +86,7 @@
      * string counterpart. If not passed, current HRM version is returned.
      * @return  string The HRM version number as string (e.g. 3.3)
      */
-    public static function getHRMVersionAsString(int $version = -1): string
+    public static function getHRMVersionAsString($version = -1)
     {
 
         if ($version == -1) {
@@ -108,7 +108,7 @@
      * @return int The HRM version number as integer.
      */
 
-    public static function getHRMVersionAsInteger(): int
+    public static function getHRMVersionAsInteger()
     {
         return (1000000 * self::HRM_VERSION_MAJOR +
             10000 * self::HRM_VERSION_MINOR +
@@ -122,7 +122,7 @@
      *
      * @return int The latest released HRM version number as integer.
      */
-    public static function getLatestHRMVersionFromRemoteAsInteger(): int
+    public static function getLatestHRMVersionFromRemoteAsInteger()
     {
         $version = file_get_contents('http://www.huygens-rm.org/updates/VERSION');
         if ($version === false) {
@@ -139,7 +139,7 @@
      *
      * @return string The HRM version number as string (e.g. 3.3)
      */
-    public static function getLatestHRMVersionFromRemoteAsString(): string
+    public static function getLatestHRMVersionFromRemoteAsString()
     {
         $version = self::getLatestHRMVersionFromRemoteAsInteger();
         if ($version === -1) {
@@ -158,7 +158,7 @@
      * version information could be retrieved, an Exception is thrown.
      * @throws Exception If the remove server could not be reached.
      */
-    public static function isThereNewHRMRelease(): bool
+    public static function isThereNewHRMRelease()
     {
         $latestVersion = self::getLatestHRMVersionFromRemoteAsInteger();
         if ($latestVersion === -1) {
@@ -175,7 +175,7 @@
      * Returns the DB revision expected by this version of HRM.
      * @return int DB_LAST_REVISION expected DB revision (e.g. 14).
      */
-    public static function getDBLastRevision(): int
+    public static function getDBLastRevision()
     {
         return self::DB_LAST_REVISION;
     }
@@ -185,17 +185,13 @@
      * @return int DB revision from the database (e.g. 14). If the revision number
      * cannot be queried, the function returns -1.
      */
-    public static function getDBCurrentRevision(): int
-    {
-<<<<<<< HEAD
+    public static function getDBCurrentRevision()
+    {
         try {
             $db = new DatabaseConnection();
         } catch (Exception $e) {
             return -1;
         }
-=======
-        $db = DatabaseConnection::get();
->>>>>>> 50420beb
         $rows = $db->query(
             "SELECT * FROM global_variables WHERE name LIKE 'dbrevision';");
         if (!$rows) {
@@ -210,7 +206,7 @@
      * @return bool True if the database is up-to-date, false otherwise.
      * @throws Exception If the database query fails.
      */
-    public static function isDBUpToDate(): bool
+    public static function isDBUpToDate()
     {
         return (self::getDBLastRevision() == self::getDBCurrentRevision());
     }
@@ -219,7 +215,7 @@
      * Returns the HuCore version in integer notation
      * @rreturn int HuCore version as an integer (e.g. 4010002)
      */
-    public static function getHuCoreVersionAsInteger(): int
+    public static function getHuCoreVersionAsInteger()
     {
         $db = DatabaseConnection::get();
         $query = "SELECT value FROM global_variables WHERE name= 'huversion';";
@@ -235,7 +231,7 @@
      * Returns the minimum acceptable HuCore version in string notation.
      * @return string Minimum HuCore version as a string (e.g. 4.1.0-p2).
      */
-    public static function getMinHuCoreVersionAsString(): string
+    public static function getMinHuCoreVersionAsString()
     {
         $v = self::MIN_HUCORE_VERSION_MAJOR . "." .
             self::MIN_HUCORE_VERSION_MINOR . "." .
@@ -250,7 +246,7 @@
      * Returns the minimum acceptable HuCore version in integer notation.
      * @return int Minimum HuCore version as an integer (e.g. 4010002)
      */
-    public static function getMinHuCoreVersionAsInteger(): int
+    public static function getMinHuCoreVersionAsInteger()
     {
         return
             self::MIN_HUCORE_VERSION_MAJOR * 1000000 +
@@ -282,7 +278,7 @@
      * @return bool true if success, false otherwise.
      * @throws Exception If the database query fails.
      */
-    public static function setHuCoreVersion(int $value): bool
+    public static function setHuCoreVersion($value)
     {
         $db = DatabaseConnection::get();
         $rs = $db->query("SELECT * FROM global_variables WHERE name = 'huversion';");
@@ -304,7 +300,7 @@
      * string counterpart. If not passed, current Hucore version is returned.
      * @return string The version number as string (e.g. 4.1.0-p2)
      */
-    public static function getHucoreVersionAsString(int $version = -1): string
+    public static function getHucoreVersionAsString($version = -1)
     {
         if ($version == -1) {
             $version = self::getHuCoreVersionAsInteger();
@@ -327,53 +323,6 @@
      */
     public static function getAllLicenses()
     {
-<<<<<<< HEAD
-        return
-            array(
-                "microscopes" => array(
-                    "confocal" => "Confocal",
-                    "multi-photon" => "Multi-photon",
-                    "nipkow-disk" => "Spinning-disk",
-                    "spim" => "SPIM",
-                    "sted" => "STED",
-                    "sted3D" => "STED 3D",
-                    "widefield" => "Widefield",
-                    "rescan" => "Rescan",
-                    "detector-array" => "Array detector confocal"
-                ),
-                "file_formats" => array(
-                    "all-formats-reader" => "Additional file readers"
-                ),
-                "computing" => array(
-                    "gpuMaxCores-1024" => "GPU max cores: 1024",
-                    "gpuMaxCores-3072" => "GPU max cores: 3072",
-                    "gpuMaxCores-8192" => "GPU max cores: 8192",
-                    "gpuMaxMemory-2048" => "GPU max memory: 2GB",
-                    "gpuMaxMemory-4096" => "GPU max memory: 4GB",
-                    "gpuMaxMemory-24576" => "GPU max memory: 24GB",
-                    "server=desktop" => "Server type: desktop",
-                    "server=small" => "Server type: small",
-                    "server=medium" => "Server type: medium",
-                    "server=large" => "Server type: large",
-                    "server=extreme" => "Server type: extreme"
-                ),
-                "options" => array(
-                    "analysis" => "Object analyzer",
-                    "coloc" => "Colocalization analysis",
-                    "chromaticS" => "Chromatic aberration correction",
-                    "floating-license" => "Floating license",
-                    "fusion" => "Light-sheet fusion",
-                    "movie" => "Movie",
-                    "psf" => "PSF distilller",
-                    "stabilizer" => "Object stabilizer",
-                    "stitcher" => "Stitcher",
-                    "time" => "Time",
-                    "tracker" => "Tracker",
-                    "unmixing" => "Unmixing",
-                    "visu" => "Visualization"
-                )
-            );
-=======
         $allLicenses = array(
             "microscopes" => array(
                 "confocal" => "Confocal",
@@ -422,7 +371,6 @@
         );
 
         return $allLicenses;
->>>>>>> 50420beb
     }
 
     /**
@@ -430,9 +378,8 @@
      *
      * @return array with all active licenses.
      */
-    public static function getActiveLicenses(): array
-    {
-<<<<<<< HEAD
+    public static function getActiveLicenses()
+    {
         try {
             $db = new DatabaseConnection();
             $all_licenses = $db->getActiveLicenses();
@@ -440,30 +387,20 @@
             return array();
         }
         return $all_licenses;
-=======
-        $db = DatabaseConnection::get();
-        $activeLicenses = $db->getActiveLicenses();
-        return $activeLicenses;
->>>>>>> 50420beb
     }
 
     /**
      * Checks whether Huygens Core has a valid license.
      * @return bool True if the license is valid, false otherwise.
      */
-    public static function hucoreHasValidLicense(): bool
-    {
-<<<<<<< HEAD
+    public static function hucoreHasValidLicense()
+    {
         try {
             $db = new DatabaseConnection();
             return $db->hucoreHasValidLicense();
         } catch (Exception $e) {
             return false;
         }
-=======
-        $db = DatabaseConnection::get();
-        return $db->hucoreHasValidLicense();
->>>>>>> 50420beb
     }
 
     /**
@@ -472,19 +409,14 @@
      * wildcards.
      * @return boolean True if the module is supported by the license.
      */
-    public static function hasLicense($feature): bool
-    {
-<<<<<<< HEAD
+    public static function hasLicense($feature)
+    {
         try {
             $db = new DatabaseConnection();
             return $db->hasLicense($feature);
         } catch (Exception $e) {
             return false;
         }
-=======
-        $db = DatabaseConnection::get();
-        return $db->hasLicense($feature);
->>>>>>> 50420beb
     }
 
     /**
@@ -492,26 +424,21 @@
      * @return string One of desktop, small, medium, large, extreme,
      * or "" if the connection to the database fails.
      */
-    public static function getHucoreServerType(): string
-    {
-<<<<<<< HEAD
+    public static function getHucoreServerType()
+    {
         try {
             $db = new DatabaseConnection();
             return $db->hucoreServerType();
         } catch (Exception $e) {
             return "";
         }
-=======
-        $db = DatabaseConnection::get();
-        return $db->hucoreServerType();
->>>>>>> 50420beb
     }
 
     /**
      * Returns information about operating system and machine architecture.
      * @return String A string with OS and architecture (e.g. GNU/Linux x86-64).
      */
-    public static function getOperatingSystem(): string
+    public static function getOperatingSystem()
     {
         // Get and interpret some information
         $s = php_uname('s');
@@ -532,7 +459,7 @@
      * Returns the kernel release number.
      * @return string The kernel release number (e.g. 2.6.35).
      */
-    public static function getKernelRelease(): string
+    public static function getKernelRelease()
     {
         // Get and interpret some information
         $s = php_uname('s');
@@ -584,7 +511,7 @@
      * Returns a string containing the version of the Apache web server.
      * @return string Apache version as a string (e.g. 2.2.14).
      */
-    public static function getApacheVersion(): string
+    public static function getApacheVersion()
     {
         $ap_ver = "";
         if (preg_match('|Apache/(\d+)\.(\d+)\.(\d+)|', apache_get_version(), $ap_ver)) {
@@ -599,28 +526,22 @@
      * with HRM it should be one of 'mysql' or 'postgresql'.
      * @return string Database type (e.g. postgresql).
      */
-    public static function getDatabaseType(): string
-    {
-<<<<<<< HEAD
+    public static function getDatabaseType()
+    {
         try {
             $db = new DatabaseConnection();
             return $db->type();
         } catch (Exception $e) {
             return "ERROR!";
         }
-=======
-        $db = DatabaseConnection::get();
-        return $db->type();
->>>>>>> 50420beb
     }
 
     /**
      * Returns the database version.
      * @return string Database version as a string (e.g. 5.1.44).
      */
-    public static function getDatabaseVersion(): string
-    {
-<<<<<<< HEAD
+    public static function getDatabaseVersion()
+    {
         $db_ver = "";
 
         try {
@@ -631,12 +552,6 @@
 
         if (preg_match('|(\d+)\.(\d+)\.(\d+)|', $db->version(), $db_ver)) {
             return "${db_ver[1]}.${db_ver[2]}.${db_ver[3]}";
-=======
-        $dbver = "";
-        $db = DatabaseConnection::get();
-        if (preg_match('|(\d+)\.(\d+)\.(\d+)|', $db->version(), $dbver)) {
-            return "${dbver[1]}.${dbver[2]}.${dbver[3]}";
->>>>>>> 50420beb
         } else {
             return "Unknown";
         }
@@ -646,7 +561,7 @@
      * Returns the php version (for the Apache PHP module).
      * @return string PHP version (e.g. 5.31).
      */
-    public static function getPHPVersion(): string
+    public static function getPHPVersion()
     {
         return phpversion();
     }
@@ -670,7 +585,7 @@
      * @return string Max allowed size for an HTTP post in the requested unit.
      */
 
-    public static function getPostMaxSizeFromIni(string $unit = 'M'): string
+    public static function getPostMaxSizeFromIni($unit = 'M')
     {
         return System::formatMemoryStringByUnit(
             UtilV2::let_to_num(ini_get('post_max_size')), $unit);
@@ -682,7 +597,7 @@
      * Gigabytes. Default is 'M'. Omit the parameter to use the default.
      * @return string Max allowed size for an HTTP post in the requested unit.
      */
-    public static function getPostMaxSizeFromConfig(string $unit = 'M'): string
+    public static function getPostMaxSizeFromConfig($unit = 'M')
     {
         global $max_post_limit;
         if (isset($max_post_limit)) {
@@ -703,7 +618,7 @@
      * Gigabytes. Default is 'M'. Omit the parameter to use the default.
      * @return string Max allowed size for an HTTP post in the requested unit.
      */
-    public static function getPostMaxSize(string $unit = 'M'): string
+    public static function getPostMaxSize($unit = 'M')
     {
         return System::formatMemoryStringByUnit(UtilV2::getMaxPostSize(), $unit);
     }
@@ -713,7 +628,7 @@
      * configuration.
      * @return string 'enabled' if the download is enabled; 'disabled' otherwise.
      */
-    public static function isDownloadEnabledFromConfig(): string
+    public static function isDownloadEnabledFromConfig()
     {
         global $allowHttpTransfer;
         if ($allowHttpTransfer == true) {
@@ -728,7 +643,7 @@
      * configuration.
      * @return string 'enabled' if the upload is enabled; 'disabled' otherwise.
      */
-    public static function isUploadEnabledFromConfig(): string
+    public static function isUploadEnabledFromConfig()
     {
         global $allowHttpUpload;
         if ($allowHttpUpload == true) {
@@ -742,7 +657,7 @@
      * Returns the status of file uploads through HTTP as set in php.ini.
      * @return string 'enabled' if the upload is enabled; 'disabled' otherwise.
      */
-    public static function isUploadEnabledFromIni(): string
+    public static function isUploadEnabledFromIni()
     {
         $upload = ini_get('file_uploads');
         if ($upload == "1") {
@@ -774,7 +689,7 @@
      * Gigabytes. Default is 'M'. Omit the parameter to use the default.
      * @return string Max allowed size for a file upload in the requested unit.
      */
-    public static function isUploadMaxFileSizeFromIni(string $unit = 'M'): string
+    public static function isUploadMaxFileSizeFromIni($unit = 'M')
     {
         return System::formatMemoryStringByUnit(
             UtilV2::let_to_num(ini_get('upload_max_filesize')), $unit);
@@ -786,7 +701,7 @@
      * Gigabytes. Default is 'M'. Omit the parameter to use the default.
      * @return string Max allowed size for a file upload in the requested unit.
      */
-    public static function isUploadMaxFileSizeFromConfig(string $unit = 'M'): string
+    public static function isUploadMaxFileSizeFromConfig($unit = 'M')
     {
         global $max_upload_limit;
         if (isset($max_upload_limit)) {
@@ -807,7 +722,7 @@
      * Gigabytes. Default is 'M'. Omit the parameter to use the default.
      * @return string Max allowed size for a file upload in bytes.
      */
-    public static function getUploadMaxFileSize(string $unit = 'M'): string
+    public static function getUploadMaxFileSize($unit = 'M')
     {
         return System::formatMemoryStringByUnit(UtilV2::getMaxUploadFileSize(), $unit);
     }
@@ -816,7 +731,7 @@
      * Max execution time in seconds for scripts as set in php.ini.
      * @return string Max execution time in seconds.
      */
-    public static function getMaxExecutionTimeFromIni(): string
+    public static function getMaxExecutionTimeFromIni()
     {
         $maxExecTime = ini_get('max_execution_time');
         if ($maxExecTime == 0) {
@@ -834,7 +749,7 @@
      * Gigabytes. Default is 'M'. Omit the parameter to use the default.
      * @return string Memory amount in the requested unit.
      */
-    private static function formatMemoryStringByUnit(int $value, string $unit = 'M'): string
+    private function formatMemoryStringByUnit($value, $unit = 'M')
     {
         switch ($unit) {
             case 'G' :
@@ -862,7 +777,7 @@
      * @param int $version Int representation of the version number.
      * @return string HRM version as string.
      */
-    private static function parseHRMVersionIntegerToString(int $version): string
+    private static function parseHRMVersionIntegerToString($version)
     {
         $major = floor($version / 1000000);
         $version = $version - $major * 1000000;
@@ -882,7 +797,7 @@
      * @param int $version Int representation of the version number.
      * @return string String representation of the version number.
      */
-    private static function parseHucoreVersionIntegerToString(int $version): string
+    private static function parseHucoreVersionIntegerToString($version)
     {
         $major = floor($version / 1000000);
         $version = $version - $major * 1000000;
