<?php
/**
 * Fileserver
 *
 * @package hrm
 *
 * This file is part of the Huygens Remote Manager
 * Copyright and license notice: see license.txt
 */

namespace hrm;

use hrm\job\JobDescription;

/**
 * Takes care of all file handling to and from the image area and
 * provides commodity functions for creating and displaying previews.
 *
 * @package hrm
 */
class Fileserver
{

    /**
     * Name of the user and of his home directory.
     * @var string
     */
    private $username;

    /**
     * Array of image file names in the user's source directory.
     *
     * This variable is meant to be accessed via the files() method.
     *
     * The variable $files has access modifier 'private' to make sure that
     * clients of this class will only be allowed to access it via the files()
     * method.
     *
     * The method files() checks whether $files is NULL, in which case it will
     * scan the src folder and store the resulting file list in $files. Next
     * call to files() will be quicker because the src folder has been scanned
     * already and the $files content is returned.
     *
     * Accessing $files directly from other class methods could then cause NULL
     * to be returned if files() has not been called yet!
     *
     * Note: To force a rescan of the src folder, please call resetFiles().
     *
     * @var array|null
     * @see resetFiles()
     */
    private $files;

    /**
     * Array of image file names in the user's destination directory.
     * @var array|null
     */
    private $destFiles;

    /**
     * Array of image file extensions.
     * @var array
     */
    private $imageExtensions;

    /**
     * Files currently selected for processing.
     * @var array
     */
    private $selectedFiles;

    /**
     * Toggles whether sub-images should be expanded.
     * @var bool
     */
    private $expandSubImages = true;

    /**
     * Array of valid image extensions.
     * @var array
     */
    private $validImageExtensions = array();

    /**
     * Array of additional valid image extensions.
     * @var array
     * @todo This information should also be in the database.
     */
    private $validImageExtensionsExtras = array("ids", "ids.gz");

    /**
     * Array of extensions for multi-image file formats.
     * @var array
     */
    private $multiImageExtensions = array();

    /**
     * Array of extensions for user-defined archive formats.
     * @var array
     */
    private $validArchiveExtensions = array();

    /**
     * Part of the file name common to all preview files.
     * @var string
     */
    private $previewBase;

    /**
     * Fileserver constructor.
     * @param string $name User name.
     */
    public function __construct($name)
    {
        // Replace the array of decompression options from the
        // (deprecated) configuration files with the only supported
        // option: zip.
        $decompressBin['zip'] = "cd %DEST% \n /usr/bin/unzip -o ";

        $this->username = $name;
        $this->files = NULL;
        $this->selectedFiles = NULL;
        $this->destFiles = NULL;
        $this->imageExtensions = NULL;

        // Set the valid image extensions
        $db = DatabaseConnection::get();
        $this->validImageExtensions = $db->allFileExtensions();

        // Set the multi-image extensions
        $this->multiImageExtensions = $db->allMultiFileExtensions();

        // Only valid archive types are those for which decompression commands are
        // specified.
        $this->validArchiveExtensions = array_keys($decompressBin);
    }

    /**
     * Checks whether the file area is reachable.
     * @return bool True if the file area is reachable (i.e. if source
     * and destination folders exist).
     * @todo Test if accessible/writable.
     */
    public function isReachable()
    {
        $result = file_exists($this->sourceFolder());
        $result = $result && file_exists($this->destinationFolder());
        return $result;
    }

    /**
     * Returns the name of the user.
     * @return string Name of the user.
     */
    public function username()
    {
        return $this->username;
    }

    /**
     * Returns the absolute path to the user's source image folder. The folder may be on the local network.
     * @return string Absolute path to the source image folder.
     */
    public function sourceFolder()
    {
        global $image_folder, $image_source;
        $folder = $image_folder . "/" . $this->username . "/" . $image_source;
        return $folder;
    }

    /**
     * Returns the absolute path to the user's destination image folder. The folder may be on the local network
     * @return string Absolute path to the destination image folder.
     */
    public function destinationFolder()
    {
        global $image_folder, $image_destination;
        $folder = $image_folder . "/" . $this->username . "/" . $image_destination;
        return $folder;
    }

    /**
     * Returns the destination image folder from a JobDescription object
     * @param JobDescription $desc JobDescription object.@
     * @return string Festination image folder with user-generated subfolder.
     */
    public function destinationFolderFor(JobDescription $desc)
    {
        $folder = $this->destinationFolder() . "/" . $desc->relativeSourcePath();
        return $folder;
    }

    /**
     * Searches the source folder recursively, stores and also returns the list of found files
     * @param string $extension Extension to be considered to scan the folder. Omit to get all files.
     * @return array|bool Sorted array of file names or false if the source folder does not exist.
     * @todo Do not return different types!
     */
    public function files($extension = null)
    {
        if (is_null($extension)) {
            if ($this->files == NULL) {
                $this->getFiles();
            }
            return $this->files;
        } else {
            if (!file_exists($this->sourceFolder())) {
                return False;
            }
            $files = $this->listFilesFrom($this->sourceFolder(), "", $extension);
            sort($files);
            $this->files = $files;
            return $files;
        }
    }

    /**
     * Extracts the file extension, also if it's a subimage.
     * @param string $file The file name.
     * @param string $selectedFormat The format selected at the select images stage.
     * @return string The file extension.
     */
    public function checkAgainstFormat($file, $selectedFormat)
    {

        if ($selectedFormat == 'all') {
           return true;
        }

        // Both variables as in the 'file_extension' table.
        $fileFormat = false;
        $fileExtension = false;

        // Pattern ome.tiff        = (\.([^\..]+))*
        // Pattern file extension: = \.([A-Za-z0-9]+)
        // Pattern lif subimages:  = (\s\(.*\))*

        $pattern = "/(\.([^\..]+))*\.([A-Za-z0-9]+)(\s\(.*\))*$/";

        // A first check on the file extension.
        if (preg_match($pattern, $file, $nameDivisions)) {

            // Specific to ome-tiff.
            if (isset($nameDivisions[2])) {
                if ($nameDivisions[2] == 'ome') {
                    $fileExtension = $nameDivisions[2] . ".";
                }
            }

            // Main extension.
            if (isset($nameDivisions[3])) {
                $fileExtension .= $nameDivisions[3];
            }

            $fileExtension = strtolower($fileExtension);
            switch ($fileExtension) {
                case 'dv':
                case 'ims':
                case 'lif':
                case 'lof':
                case 'lsm':
                case 'oif':
                case 'vsi':
                case 'pic':
                case 'r3d':
                case 'stk':
                case 'zvi':
                case 'czi':
                case 'nd2':
                case 'nd':
                case 'tf2':
                case 'tf8':
                case 'btf':
                    $fileFormat = $fileExtension;
                    break;
                case 'h5':
                    $fileFormat = 'hdf5';
                    break;
                case 'tif':
                case 'tiff':
                    $fileFormat = 'tiff-generic';
                    $fileExtension = "tiff";
                    break;
                case 'ome.tif':
                case 'ome.tiff':
                    $fileFormat = 'ome-tiff';
                    $fileExtension = "ome.tiff";
                    break;
                case 'ome':
                    $fileFormat = 'ome-xml';
                    break;
                case 'ics':
                    $fileFormat = 'ics2';
                    break;
                default:
                    $fileFormat = '';
                    $fileExtension = '';
            }
        }

        // Control over tiffs: this structure corresponds to Leica tiffs.
        $pattern = "/[^_]+_(T|t|Z|z|CH|ch)[0-9]+\w+\.\w+/";

        if (preg_match($pattern, $file, $matches)) {
            if ($fileExtension == 'tiff' || $fileExtension == 'tif') {
                $fileFormat = 'tiff-leica';
            }
        }

        // Control over stks: redundant.
        $pattern = "/[^_]+_(T|t)[0-9]+\.\w+/";

        if (preg_match($pattern, $file, $matches)) {
            if ($fileExtension == 'stk') {
                $fileFormat = 'stk';
            }
        }

        // Control over ics's, no distinction between ics and ics2.
        if ($fileExtension == 'ics') {
            if ($selectedFormat == 'ics' || $selectedFormat == 'ics2') {
                $fileFormat = $selectedFormat;
            }
        }

        if ($selectedFormat != '' && $selectedFormat == $fileFormat) {
            return true;
        } else if ($selectedFormat == 'big-tiff' && $fileFormat == 'tf2') {
            return true;
        } else if ($selectedFormat == 'big-tiff' && $fileFormat == 'tf8') {
            return true;
        } else if ($selectedFormat == 'big-tiff' && $fileFormat == 'btf') {
            return true;
        } else {
            return false;
        }
    }

    /**
     * Searches the source folder recursively and returns all found files
     * @param bool $expand If true, names of subimages (as in the case of
     * lif files) are expanded and returned in the list of file names.
     *
     * Please notice that this function DOES NOT STORE THE LIST OF FILES. It
     * just returns it!
     * @return array Sorted array of file names.
     * @todo Refactor!
     */
    public function listFiles($expand)
    {
        // Store current selections and extensions
        $currentExtensions = $this->imageExtensions;
        $currentFiles = $this->files;

        // Process
        $this->setDefaultImageExtensions();
        $this->expandSubImages($expand);
        $this->getFiles();
        $files = $this->files();

        // Restore the previous selections
        $this->files = $currentFiles;
        $this->imageExtensions = $currentExtensions;

        // Return the processed list of files
        return $files;
    }

    /**
     * Searches the source folder recursively, stores and returns all
     * found files. Currently stored files are replaced.
     *
     * @param bool $expand If true, names of subimages (as in the case of
     * lif files) are expanded and returned in the list of file names.
     *
     * @return array Sorted array of file names.
     */
    public function scanAndStoreFiles($expand)
    {
        // Process
        $this->setDefaultImageExtensions();
        $this->expandSubImages($expand);
        $this->getFiles();

        return $this->files();
    }

    /**
     * Searches the destination folder recursively and returns all found files.
     * @param string $extension Extension to be considered to scan the folder. Omit to get all files.
     * @return array|bool Sorted array of file names or false if the destination folder does not exist.
     * @todo Do not return different types!
     */
    public function destFiles($extension = null)
    {
        if (is_null($extension)) {
            if ($this->destFiles == NULL) {
                $this->getDestFiles();
            }
            return $this->destFiles;
        } else {
            if (!file_exists($this->destinationFolder())) {
                return False;
            }
            $files = $this->listFilesFrom($this->destinationFolder(), "", $extension);
            sort($files);
            return $files;
        }
    }

    /**
     * Condense file series by preserving only the first file of each series.
     *
     * Files that do not belong to a series are preserved.
     *
     * @return array Updated (condensed) list of stored files.
     */
    public function condenseSeries()
    {

        $this->condenseStkSeries();
        $this->condenseTiffLeica();

        return $this->files;
    }


    /**
     * Checks whether a given file belongs to a file series.
     * @param string $file The file to be checked.
     * @return bool True if the file belongs to a series, false otherwise.
     */
    public function isPartOfFileSeries($file)
    {

        $fileExtension = false;

        // Pattern file extension: = \.([^\.\s]+)
        // Pattern lif subimages:  = [\s\(\)a-zA-Z0-9]*$
        $pattern = "/\.([^\.\s]+)[\s\(\)a-zA-Z0-9]*$/";

        // First find the file extension.
        if (preg_match($pattern, $file, $nameDivisions)) {
            $fileExtension = $nameDivisions[1];
        }

        switch (strtolower($fileExtension)) {
            case 'stk':
                $pattern = "/[^_]+_(T|t)[0-9]+\.\w+/";
                break;
            case 'tiff':
                $pattern = "/\w+[0-9]+\.\w+/";
                break;
            case 'tif':
                $pattern = "/\w+[0-9]+\.\w+/";
                break;
            default:
                return false;
        }

        if (preg_match($pattern, $file, $matches)) {
            return true;
        } else {
            return false;
        }
    }

    /**
     * A wrapper function to list files of a certain type.
     *
     * This updates the list of stored files.
     *
     * @param string $format Extension to be considered to scan the folder.
     * @param bool $isTimeSeries True for time series, false otherwise.
     * @return array Array of of file names.
     * @todo Refactor!
     */
    public function filesOfType($format, $isTimeSeries)
    {

        if ($format == "ics") {
            $files = $_SESSION['fileserver']->files("ics");
        } else if ($format == "tiff" || $format == "tiff-single") {
            $files = $_SESSION['fileserver']->tiffFiles();
        } else if ($format == "tiff-series") {
            $files = $_SESSION['fileserver']->tiffSeriesFiles();
        } else if ($format == "tiff-leica") {
            $files = $_SESSION['fileserver']->tiffLeicaFiles();
        } else if ($format == "stk") {
            if ($isTimeSeries == true) {
                $files = $_SESSION['fileserver']->stkSeriesFiles();
            } else {
                $files = $_SESSION['fileserver']->stkFiles();
            }
        } else {
            /* The format has already been set in the class, which very badly
             needs to be refactored. By not passing the format again to this
             function we force to list the subimages as well. */
            $files = $_SESSION['fileserver']->files();
        }

        return $files;
    }

    /**
     * Scans the image source folder recursively and returns all files.
     *
     * This does not update the stored list!
     *
     * @return array Sorted array of file names
     */
    public function allFiles()
    {
        if (!file_exists($this->sourceFolder())) {
            return False;
        }
        $files = $this->listFilesFrom($this->sourceFolder(), "", "");
        sort($files);
        return $files;
    }

    /**
     * Convenience method to get TIFF files.
     *
     * This stores the files.
     *
     * @return array Array of TIFF file names.
     */
    public function tiffFiles()
    {
        $this->getFiles();
        $this->trimTiff();
        return $this->files;
    }

    /**
     * Convenience method to get numbered TIFF series.
     *
     * This stores the files.
     *
     * @return array Array of numbered TIFF file names.
     */
    public function tiffSeriesFiles()
    {
        $this->getFiles();
        // TODO refactor
        $this->trimTiffSeries();
        $this->condenseTimeSeries();
        return $this->files;
    }

    /**
     * Convenience method to get TIFF series with Leica style numbering
     *
     * This stores the files.
     *
     * @return array Array of Leica TIFF file names.
     */
    public function tiffLeicaFiles()
    {
        $this->getFiles();
        // TODO refactor
        $this->trimTiffLeica();
        $this->condenseTiffLeica();
        return $this->files;
    }

    /**
     * Convenience method to get all STK files (also unprocessed time series).
     *
     * This stores the files.
     *
     * @return array Array of STK files with unprocessed time series.
     */
    public function stkFiles()
    {
        $this->getFiles();
        // TODO refactor
//  $this->trimStkSeries();
        return $this->files;
    }

    /**
     * Convenience method to get STK time series files (*_t#.stk).
     *
     * This stores the files.
     *
     * @return array Array of STK time series files.
     */
    public function stkSeriesFiles()
    {
        $this->getFiles();
        // TODO refactor
//  $this->trimStk();
        $this->condenseStkSeries();
        return $this->files;
    }

    /**
     * Resets the list of source files. Next time the list is accessed
     * it will be recreated automatically.
     */
    public function resetFiles()
    {
        $this->files = NULL;
    }

    /**
     * Resets the list of destination files. Next time the list is accessed
     * it will be recreated automatically.
     */
    public function resetDestFiles()
    {
        $this->destFiles = NULL;
    }

    /**
     * Sets a flag to indicate whether multi-experiment image files should
     * be expanded in file lists or not.
     * @param bool $bool True if multi-image files should be expanded; false otherwise.
     */
    public function expandSubImages($bool)
    {
        $this->expandSubImages = $bool;
    }

    /**
     * Returns the list of selected files that will be added to a job.
     * @return array Array of selected file names.
     */
    public function selectedFiles()
    {
        if ($this->selectedFiles == NULL) {
            $this->selectedFiles = array();
        }
        return $this->selectedFiles;
    }

    /**
     * Add files to current selection if they are not already contained.
     * @param array $files Array of file names to be added.
     */
    public function addFilesToSelection(array $files)
    {
        foreach ($files as $key => $file) {
            $files[$key] = stripslashes($file);
        }
        $selected = $this->selectedFiles();
        $new = array_diff($files, $selected);
        $this->selectedFiles = array_merge($new, $this->selectedFiles);
        sort($this->selectedFiles);
    }

    /**
     * Remove all files from current selection.
     */
    public function removeAllFilesFromSelection()
    {
        $this->selectedFiles = NULL;
    }

    /**
     * Remove files from current selection (if they are in).
     * @param array $files Array of file names to be removed,
     */
    public function removeFilesFromSelection(array $files)
    {

        if (!is_array($files)) {
            return;
        }

        foreach ($files as $key => $file) {
            $files[$key] = stripslashes($file);
        }

        $this->selectedFiles = array_diff($this->selectedFiles, $files);
    }

    /**
     * Builds a regular expression to be able to look for files based on the job id.
     * @param string $fileName File name to be parsed to construct the regular expression.
     * @return string The regular expression.
     * @todo A new design and implementation of the file server is necessary.
     */
    public function getFilePattern($fileName)
    {

        // New naming convention: hrmJobid_hrm.extension
        if (!strstr($fileName, '/')) {
            $pattern = "/^([a-z0-9]{13,13})_hrm\.(.*)$/";
            preg_match($pattern, $fileName, $matches);

            if (isset($matches) && !empty($matches)) {
                return "*" . $matches[1] . "_hrm.*";
            }
        } else {
            $pattern = "/(.*)\/([a-z0-9]{13,13})_hrm\.(.*)$/";
            preg_match($pattern, $fileName, $matches);

            if (isset($matches) && !empty($matches)) {
                return $matches[1] . "/*" . $matches[2] . "_hrm.*";
            }
        }

        // Old naming convention: fileName_hrmJobid_hrm.extension
        if (!strstr($fileName, '/')) {
            $pattern = "/(.*)_(.*)_hrm\.(.*)$/";
            preg_match($pattern, $fileName, $matches);

            if (isset($matches) && !empty($matches)) {
                return "*" . $matches[2] . "_hrm.*";
            }
        } else {
            $pattern = "/(.*)\/(.*)_(.*)_hrm\.(.*)$/";
            preg_match($pattern, $fileName, $matches);

            if (isset($matches) && !empty($matches)) {
                return $matches[1] . "/*" . $matches[3] . "_hrm.*";
            }
        }
    }

    /**
     * Packs a series of files to download.
     * @param array $files List of files to be added.
     * @return string Success/error message.
     * @todo This will be replaced soon!
     */
    public function downloadResults(array $files)
    {
        global $httpDownloadTempFilesDir;

        // Replace the global variables from the configuration files with the following
        // hard-coded values.
        $compressBin = "cd %DEST% \n /usr/bin/zip -0 ";
        $dlMimeType = "application/x-force-download";
        $packExcludePath = true;
        $compressExt = ".zip";

        // Make sure that the script doesn't timeout before zipping and
        // reading the file to serve is completed.
        set_time_limit(0);

        // We use the $httpDownloadTempFilesDir property from the configuration files. If it is not
        // defined, we fall back to /tmp (and inform).
        if (isset($httpDownloadTempFilesDir)) {
            $tmpDir = $httpDownloadTempFilesDir;
        } else {
            $tmpDir = "/tmp";
            Log::error("The setting httpDownloadTempFilesDir is not defined! Falling back to /tmp.");
        }

        $date = date("Y-m-d_His");
        $zipfile = $tmpDir . "/download_" . session_id() . $date . $compressExt;
        $command = str_replace("%DEST%", $this->destinationFolder(), $compressBin);
        $command .= " " . $zipfile;

        foreach ($files as $file) {
            $filePattern = $this->getFilePattern($file);
            $path = str_replace(" ", "\ ", $filePattern);
            $preview_path = dirname($path) . "/hrm_previews/" . basename($filePattern);
            if (!$packExcludePath) {
                $path = $this->destinationFolder() . "/" . $path;
                $preview_path = $this->destinationFolder() . "/" . $preview_path;
            }
            $command .= " " . $path . " " . $preview_path;
        }

        $answer = exec($command, $output, $result);

        $size = filesize($zipfile);
        $type = $dlMimeType;
        $dlname = "hrm_results_$date$compressExt";

        if ($size) {
            header("Accept-Ranges: bytes");
            header("Connection: close");
            header("Content-Disposition-type: attachment");
            header("Content-Disposition: attachment; filename=\"$dlname\"");
            header("Content-Length: $size");
            header("Content-Type: $type; name=\"$dlname\"");
            ob_clean();
            flush();
            Util::readfile_chunked($zipfile);
            unlink($zipfile);
            return "<p>OK</p>";
        } else {
            $error_msg = "No output from command $command.";
        }
        return "Problems with the packaging of the files:" . " $error_msg";
    }

    /**
     * Deletes a list of files and all dependent sub-files (e.g. thumbnails and so)
     * from a user directory.
     * @param array $files Array of image file names.
     * @param string $dir Folder to consider, one of 'src' or 'dest'
     * @return string Error message in case files could not be deleted.
     */
    public function deleteFiles(array $files, $dir = "dest")
    {

        if ($dir == "src") {
            $pdir = $this->sourceFolder();
        } else {
            $pdir = $this->destinationFolder();
        }

        $success = true;
        $nTotFiles = 0;
        foreach ($files as $file) {
            // Update the file counter
            $nTotFiles++;

            // Delete all files name like this one, with all different extensions.
            $dirname = dirname($pdir . "/" . $file);
            $basename = basename($pdir . "/" . $file);

            if ($dir == "src") {
                $pattern = "/(\.([^\..]+))*\.([A-Za-z0-9]+)(\s\(.*\))*$/";
                preg_match($pattern, $basename, $matches);

                $pattern = "/$matches[0]$/";
                $basename = preg_replace($pattern, "\\1.*", $basename);

                $path = $dirname . "/" . $basename;
                $path_preview = $dirname . "/hrm_previews/" . $basename;
            } else {
                $filePattern = $this->getFilePattern($basename);
                $path = $dirname . "/" . $filePattern;
                $path_preview = $dirname . "/hrm_previews/" . $filePattern;
            }

            $allFiles = glob($path);
            foreach ($allFiles as $f) {
                $success &= unlink($f);
            }

            // Clean also the subdirectory hrm_previews
            $allFiles = glob($path_preview);
            foreach ($allFiles as $f) {
                $success &= unlink($f);
            }
        }

        if ($dir == "src") {
            $this->resetFiles();
        } else {
            $this->resetDestFiles();
        }

        if ($success == true) {
            return "";
        } else {
            if ($nTotFiles > 1) {
                return "One or more files could not be deleted!";
            } else {
                return "Could not delete selected file!";
            }
        }
    }

    /**
     * Exports a deconvolved image to the OMERO server.
     */
    public function exportToOmero()
    {

        if (!isset($_SESSION['omeroConnection'])) {
            return "Your OMERO connection was interrupted, please try again!";
        }
        // file_put_contents('/tmp/hrm_post.log', var_export($_POST, true));

        if (!isset($_POST['selectedFiles'])) {
            return "Please select a deconvolved image to export to OMERO.";
        }

        if (!isset($_POST['OmeDatasetId'])
            || empty($_POST['OmeDatasetId'])
        ) {
            return "Please select a destination dataset
                  within the OMERO data tree.";
        }

        $omeroConnection = $_SESSION['omeroConnection'];

        return $omeroConnection->uploadToOMERO($_POST, $this);
    }

    /**
     * Imports a raw image from the OMERO server.
     */
    public function importFromOmero()
    {

        if (!isset($_SESSION['omeroConnection'])) {
            return "Your OMERO connection was interrupted, please try again!";
        }
        // file_put_contents('/tmp/hrm_post.log', var_export($_POST, true));

        if (!isset($_POST['OmeImages'])
            || empty($_POST['OmeImages'])
        ) {
            return "Please select an image within the OMERO data tree.";
        }

        $omeroConnection = $_SESSION['omeroConnection'];

        return $omeroConnection->downloadFromOMERO($_POST['OmeImages'], $this);
    }

    /**
     * Extracts files from compressed archives.
     * @param string $file Archive name.
     * @param string $type Archive type (zip, tar, tgz...).
     * @param string $dest Destination path.
     * @param &string $okMsg A reference to a string to accumulate OK messages.
     * @param &string $errMsg A reference to a string to accumulate error messages.
     * @param string $subdir An optional subdirectory under $dest to expand the
     * files to.
     * @param bool $imagesOnly An optional flag to delete non-image files after
     * extraction.
     */
    public function decompressArchive($file, $type, $dest, &$okMsg, &$errMsg,
                                      $subdir = "", $imagesOnly = true)
    {

        // Replace the array of decompression options from the
        // (deprecated) configuration files with the only supported
        // option: zip.
        $type = "zip";
        $decompressBin['zip'] = "cd %DEST% \n /usr/bin/unzip -o ";

        if ($imagesOnly && $subdir == "") {
            $errMsg .= "Can't decompress: filtering valid images requires " .
                "expanding the archive to a subdirectory.";
            return;
        }

        if ($subdir != "") {
            $dest = $dest . "/" . $subdir;
            @mkdir($dest, 0777);
        }

        $command = str_replace("%DEST%", "\"" . $dest . "\"", $decompressBin[$type]) .
            " \"$file\"";

        $answer = exec($command, $output, $result);

        # $okMsg .= "$type $command: $result";
        # foreach ($output as $line) {
        # $okMsg .= "\n<br>$line";
        # }

        if ($imagesOnly) {
            $deleted = "";
            $valid = "";
            $this->cleanNonImages($dest, "", $valid, $deleted);
            if ($deleted != "") {
                $errMsg .= "<br>\nThe following files, not being valid images," .
                    " were discarded: <kbd>$deleted</kbd>";
            }
            if ($valid != "") {
                $okMsg .= "<br>\nThe following images were extracted: " .
                    "<kbd>$valid</kbd><br>\n";
            }
        }

        return;


    }

    /**
     * Processes the $_FILES array posted when uploading files,  moving
     * valid one to the specified directory. Compressed files are
     * decompressed.
     *
     * See PHP documentation: POST method uploads.
     * @param array $files Array of files to be uploaded.
     * @param string $dir Destination path, one of 'src' or 'dest'.
     * @return string Message with details.
     * @todo This will be replaced soon!
     */
    public function uploadFiles($files, $dir)
    {

        if ($dir == "src") {
            $uploadDir = $this->sourceFolder();
        } else {
            $uploadDir = $this->destinationFolder();
        }

        $max = UtilV2::getMaxUploadFileSize() / 1024 / 1024;
        $maxFile = "$max MB";

        $ok = "";
        $err = "";
        $okCnt = 0;


        // This needs some file type validation: only images should be allowed.
        try {

            foreach ($files['name'] as $i => $name) {

                if ($name == "") {
                    // This is also error UPLOAD_ERR_NO_FILE;
                    continue;
                }
                $baseName = basename($name);
                $baseName = str_replace(" ", "_", $baseName);
                $uploadFile = $uploadDir . "/" . $baseName;
                $splitBaseName = explode('.', $baseName);
                $bareName = reset($splitBaseName);
                $extension = str_replace($bareName, "", $baseName);

                // If the php.ini upload variables are overriden in HRM
                // config files, PHP does not rise this error.
                if (($files['size'][$i] / 1024 / 1024) > $max) {
                    $files['error'][$i] = UPLOAD_ERR_INI_SIZE;
                }

                if ($files['error'][$i]) {
                    $err .= "Invalid file <kbd>" . $baseName . "</kbd>: <b>";
                    switch ($files['error'][$i]) {
                        case UPLOAD_ERR_INI_SIZE:
                            $err .= "larger than $maxFile.";
                            break;
                        case UPLOAD_ERR_PARTIAL:
                            $err .= "file loaded only partially.";
                            break;
                        case UPLOAD_ERR_NO_TMP_DIR:
                            $err .= "missing a temporary folder.";
                            break;
                        case UPLOAD_ERR_CANT_WRITE:
                            $err .= "can't write to disk.";
                            break;
                        case UPLOAD_ERR_EXTENSION:
                            $err .= "upload stopped by extension.";
                            break;

                    }
                    $err .= "</b><br>\n";
                    continue;
                }

                $type = $this->getCompressedArchiveType($name);

                if ($type != "") {
                    # If this is a compressed archive, extract its files.
                    $subDir = $baseName;
                    $zSuffix = 0;
                    $zMaxSuffix = 100;

                    $testExpand = $uploadDir . "/" . $subDir;

                    while (file_exists($testExpand)) {
                        $zSuffix++;
                        $testExpand = $uploadDir . "/" . $bareName .
                            "_$zSuffix" . $extension;
                        if ($zSuffix > $zMaxSuffix) {
                            $err .= "Directory <kbd>" . $bareName .
                                "</kbd> exists, <b>can't store more " .
                                " than $zMaxSuffix versions.</b><br>\n";
                            break;
                        }
                    }
                    if ($zSuffix > $zMaxSuffix) {
                        continue;
                    }

                    $okCnt++;
                    $ok .= "<br>Processed <kbd>" . $baseName . "</kbd>.<br>\n";

                    if ($zSuffix > 0) {
                        $subDir = $baseName . "_" . $zSuffix;
                        $ok .= "Extracting files to <kbd>$subDir</kbd>.<br>\n";
                    }
                    $this->decompressArchive($files['tmp_name'][$i], $type,
                        $uploadDir, $ok, $err, $subDir, true);
                    continue;

                }

                if (!$this->isValidImage($name, true)) {
                    $err .= "Skipped <kbd>" . $baseName . "</kbd>: ";
                    $err .= "<b>unknown image type</b><br>\n";
                    continue;

                }

                $suffix = 0;
                $maxSuffix = 20;

                while (file_exists($uploadFile)) {
                    $suffix++;
                    $uploadFile = $uploadDir . "/" . $bareName .
                        "_$suffix" . $extension;
                    if ($suffix > $maxSuffix) {
                        $err .= "File <kbd>" . $baseName .
                            "</kbd> exists, <b>can't store more than " .
                            "$maxSuffix versions.</b>";
                        break;
                    }
                }
                if ($suffix > $maxSuffix) {
                    continue;
                }

                if (move_uploaded_file($files['tmp_name'][$i], $uploadFile)) {
                    // echo "File is valid, and was successfully uploaded.\n";
                    if ($suffix == 0) {
                        $ok .= "<kbd>" . $baseName . "</kbd> uploaded <br>\n";
                    } else {
                        $ok .= "<kbd>" . $baseName .
                            "</kbd> already exists, uploaded and <b>renamed</b> " .
                            "to <kbd>$bareName" .
                            "_$suffix" . $extension . "</kbd><br>\n";
                    }
                    $okCnt++;
                } else {
                    $err .= "File " . $baseName . " could not be written to its " .
                        "final destination. Please make sure that " .
                        "directory permissions are correctly set!<br>\n";
                }
            }
        } catch (\Exception $e) {
            $err .= "Error uploading files: " . $e->getMessage();
        }

        $msg = "<h3>Upload report</h3>\n";

        if ($okCnt == 0) {
            $msg .= "<p>File upload failed!<p>$err";
        } else {
            $plural = "";
            if ($okCnt > 1) {
                $plural = "s";
            }
            $msg .= "<p class=\"report\">$okCnt file$plural uploaded.</p>" .
                "<p class=\"report\">$ok</p><p class=\"report\">$err</p>";
        }

        if ($dir == "src") {
            $this->resetFiles();
        } else {
            $this->resetDestFiles();
        }

        return $msg;

    }

    /**
     * Returns a list of file extensions for supported images
     * @return array Array of file extensions.
     */
    public function imageExtensions()
    {
        if ($this->imageExtensions == NULL) {
            $this->setDefaultImageExtensions();
        }
        return $this->imageExtensions;
    }

    /**
     * Sets the list of image extensions.
     *
     * Files with these extensions under the user's source folder will be
     * shown under available images. Whenever the image extensions are changed,
     * the files and the selected files will be reset. Only exception is when
     * the list of image extensions is replaced by itself.
     * @param array $extensions Array of file extensions (strings)
     */
    public function setImageExtensions(array $extensions)
    {
        if (implode('', $extensions) != implode('', $this->imageExtensions())) {
            $this->selectedFiles = NULL;
            $this->files = NULL;
        }
        $this->imageExtensions = $extensions;
    }

    /**
     * Sets the image extensions from the list of valid image extensions.
     */
    public function setDefaultImageExtensions()
    {
        // new file formats support
        $this->imageExtensions = $this->validImageExtensions;
    }

    /**
     * Checks whether the filename extension matches the currently selected file format.
     * @param string $filename File name to be checked.
     * @return bool True if the file extension matches the file format, false otherwise.
     */
    public function isImage($filename)
    {
        $ext = $this->getFileNameExtension($filename);
        $ext = strtolower($ext);
        $result = False;
        if (in_array($ext, $this->imageExtensions())) {
            $result = True;
        }
        return $result;
    }

    /**
     * Checks whether the file name is of a valid type.
     * @param string $filename The file name to be checked.
     * @param bool $alsoExtras If true, consider also extensions as ids or ids.gz.
     * @return bool True if the filename is of a valid type, false otherwise.
     */
    public function isValidImage($filename, $alsoExtras = false)
    {
        $filename = strtolower($filename);
        $ext = $this->getFileNameExtension($filename);
        if ($ext === "gz") {
            // Use two suffixes as extension
            $filename = basename($filename, ".gz");
            $ext = $this->getFileNameExtension($filename) . ".gz";
        }
        $result = False;
        if (in_array($ext, $this->validImageExtensions)) {
            $result = True;
        }
        if ($alsoExtras && (in_array($ext, $this->validImageExtensionsExtras))) {
            $result = True;
        }
        return $result;
    }

    /**
     * Returns the archive type of a filename, if it is a valid known compressed archive.
     * @param string $filename The file name to be checked.
     * @return string The archive type if the filename is valid archive, "" otherwise.
     */
    public function getCompressedArchiveType($filename)
    {

        if (stristr($filename, ".tar.gz")) {
            // This double extension is a special case.
            return "tar.gz";
        }
        $ext = $this->getFileNameExtension($filename);
        $ext = strtolower($ext);
        $result = "";
        if (in_array($ext, $this->validArchiveExtensions)) {
            $result = $ext;
        }
        return $result;
    }

    /**
     * Returns all archive types as string.
     * @return string String containing all archive types.
     */
    public function getValidArchiveTypesAsString()
    {
        $ret = "";
        $sep = "";
        foreach ($this->validArchiveExtensions as $ext) {
            $ret .= $sep . ".$ext";
            $sep = " ";
        }
        return $ret;
    }

    /**
     * When the selected file type is one that can contain sub-images
     * (like LIF), the already built list of $this->files is extended to
     * show all the available sub-images. This is done by querying HuCore.
     * @param array $files Array of file names that have to be inspected for sub-images.
     * @return array Updated array of file names with sub-images.
     */
    public function getSubImages(array $files)
    {

        $i = 0;
        $imgList = "";
        foreach ($files as $path) {
            $imgList .= " -img_$i \"$path\"";
            $i++;
        }

        $opt = "-count $i $imgList -dir \"" . $this->sourceFolder() . "\"";

        $answer = HuygensTools::huCoreTools("reportSubImages", $opt);

        if (!$answer) {
            return array();
        }

        $lines = count($answer);

        $tree = array();
        $new_files = array();
        $cur = NULL;

        for ($i = 0; $i < $lines; $i++) {
            $key = $answer[$i];

            switch ($key) {
                case "BEGIN IMG":
                    $i++;
                    $cur = $answer[$i];
                    break;
                case "ERROR":
                    $i++;
                    echo($answer[$i]);
                case "END IMG":
                    $cur = NULL;
                    break;
                case "PATH":
                    if ($cur) {
                        $i++;
                        $tree[$cur]['path'] = $answer[$i];
                    }
                    break;
                case "COUNT":
                    if ($cur) {
                        $i++;
                        $tree[$cur]['count'] = $answer[$i];
                    }
                    break;
                case "TYPE":
                    if ($cur) {
                        $i++;
                        $tree[$cur]['type'] = $answer[$i];
                    }
                    break;
                case "SUBIMG":
                    if ($cur) {
                        $i++;
                        $tree[$cur]['subimg'][] = $answer[$i];
                        $new_files[] = $cur . " (" . $answer[$i] . ")";
                    }
                    break;

            }
        }

        return $new_files;
    }

    /**
     * Some files like ICS can report their metadata without having to
     * open the whole image, which is good e.g. to see the compatibility
     * of the selected PSF with the current Parameter Setting.
     * This is done by querying HuCore.
     * @param array $files Array of file paths (relative to the source folder).
     * @return array N-dimensional array of metadata per file.
     */
    public function getMetaDataFromFiles(array $files)
    {

        $i = 0;
        $imgList = "";

        foreach ($files as $path) {
            $imgList .= " -img_$i \"$path\"";
            $i++;
        }

        $opt = "-count $i $imgList -dir \"" . $this->sourceFolder() . "\"";
        $answer = HuygensTools::huCoreTools("getMetaData", $opt);
        if (!$answer) {
            return array();
        }

        $lines = count($answer);

        $tree = array();
        $new_files = array();
        $cur = NULL;
        $param = NULL;

        for ($i = 0; $i < $lines; $i++) {
            $key = $answer[$i];

            switch ($key) {
                case "BEGIN IMG":
                    $i++;
                    $cur = $answer[$i];
                    break;
                case "ERROR":
                    $i++;
                    echo($answer[$i]);
                case "END IMG":
                    $cur = NULL;
                    $param = NULL;
                    $len = 1;
                    break;
                case "PATH":
                    if ($cur) {
                        $i++;
                        $tree[$cur]['path'] = $answer[$i];
                    }
                    break;
                case "LENGTH":
                    if ($cur) {
                        $i++;
                        $len = $answer[$i];
                    }
                    break;
                case "DATA":
                    if ($cur) {
                        $i++;
                        $param = $answer[$i];
                        $tree[$cur]['parameters'][] = $param;
                    }
                    break;
                case "VALUE":
                    if ($cur && $param) {
                        $i++;
                        // This is always an array even if $len == 1, because in
                        // other images this could be a multichannel parameter.
                        $tree[$cur][$param][] = $answer[$i];
                    }
                    break;

            }
        }

        return $tree;

    }

    /**
     * Some files like ICS can report their metadata without having to
     * open the whole image, which is good e.g. to see the compatibility
     * of the selected PSF with the current Parameter Setting.
     * This is done by querying HuCore.
     * @param string $type File type, default is "ics".
     * @param string $file This can be a file name for the file to be inspected, or
     * "all" to inspect all the files of type $type that are in the source folder.
     * @return array N-dimensional array of metadata per file.
     */
    public function getMetaData($type = "ics", $file = "all")
    {

        $i = 0;
        $imgList = "";

        if ($file == "all") {
            $files = $this->files($type);
        } else {
            $files[] = $file;
        }

        foreach ($files as $path) {
            $imgList .= " -img_$i \"$path\"";
            $i++;
        }

        $opt = "-count $i $imgList -dir \"" . $this->sourceFolder() . "\"";
        $answer = HuygensTools::huCoreTools("getMetaData", $opt);
        if (!$answer) {
            return array();
        }

        $lines = count($answer);

        $tree = array();
        $new_files = array();
        $cur = NULL;
        $param = NULL;

        for ($i = 0; $i < $lines; $i++) {
            $key = $answer[$i];

            switch ($key) {
                case "BEGIN IMG":
                    $i++;
                    $cur = $answer[$i];
                    break;
                case "ERROR":
                    $i++;
                    echo($answer[$i]);
                case "END IMG":
                    $cur = NULL;
                    $param = NULL;
                    $len = 1;
                    break;
                case "PATH":
                    if ($cur) {
                        $i++;
                        $tree[$cur]['path'] = $answer[$i];
                    }
                    break;
                case "LENGTH":
                    if ($cur) {
                        $i++;
                        $len = $answer[$i];
                    }
                    break;
                case "DATA":
                    if ($cur) {
                        $i++;
                        $param = $answer[$i];
                        $tree[$cur]['parameters'][] = $param;
                    }
                    break;
                case "VALUE":
                    if ($cur && $param) {
                        $i++;
                        // This is always an array even if $len == 1, because in
                        // other images this could be a multichannel parameter.
                        $tree[$cur][$param][] = $answer[$i];
                    }
                    break;

            }
        }

        return $tree;

    }

    /**
     * Generates a html line for a form listing images in the server
     * @param string $file Image file name.
     * @param int $index **Unused** Index in the file name array.
     * @param string $dir **Unused** Destination directory, one of 'src', or 'dst'.
     * @param string $type **Unused** Type of the image, e.g. 'preview'.
     * @param int $ref **Unused** <Add description> Default is 0.
     * @param int $data **Unused** <Add description> Default = 1.
     * @return string The html code for the form.
     * @todo Check why this function taks 6 parameters and uses only one.
     */
    public function getImageOptionLine($file, $index, $dir, $type, $ref = 0, $data = 1)
    {
        $path = explode("/", $file);
        if (count($path) > 2)
            $filename = $path[0] . "/.../" . $path[count($path) - 1];
        else
            $filename = $file;

        // Consecutive spaces are collapsed into one space in HTML.
        // Hence '&nbsp;' to correct this when the file has more spaces.
        $filename = str_replace(' ', '&nbsp;', $filename);

        return
            "                        <option value=\"$file\">$filename</option>\n";
    }

    /**
     * Generates a javascript command to show an image preview.
     * @param string $file Image file name.
     * @param int $index Index in the file name array.
     * @param string $dir Destination directory, one of 'src', or 'dst'.
     * @param string $type Type of the image, e.g. 'preview'.
     * @param int $ref <Add description> Default is 0.
     * @param int $data <Add description> Default = 1.
     * @return string The javascript code.
     */
    public function getImageAction($file, $index, $dir, $type, $ref = 0, $data = 1)
    {
        global $useThumbnails;
        global $genThumbnails;

        /* Sanitize the file name, as it needs to match the preview generated by Huygens,
        which converts some special characters to underscores when saving images. */
        $file = str_replace([':', '*', '<', '>'], "_", $file);

        $path = explode("/", $file);
        // @todo What is the following if-block supposed to do? $filename is not used anyway.
        if (count($path) > 2)
            $filename = $path[0] . "/.../" . $path[count($path) - 1];
        else
            $filename = $file;


        $mode = $this->imgPreviewMode($file, $dir, $type);
        if ($ref) {
            $referer = "?ref=" . $_SESSION['referer'];
        } else {
            $referer = "";
        }

        // The first comparison mode is the 400x400 pixels preview.
        $compare = $this->imgCompareMode($file, $dir, "400");
        if ($compare > 0) {
            $compare = 400;
        }

        return
            "imgPrev('" . rawurlencode($file) . "', $mode, " .
            (int)$genThumbnails . ", $compare, $index, '$dir', " .
            "'$referer', $data)";
    }

    /**
     * Generates a link to retrieve an image thumbnail, which is a jpg file saved near the file itself.
     * @param string $image Image file name.
     * @param string $dir Destination directory, one of 'src' or 'dst'.
     * @param string $type Type of thumbnail, one of 'preview_xy', 'preview_xz',
     * 'preview_yz'; default is 'preview_xy'.
     * @param bool $escape If true, the code is escaped to be used in Javascript code.
     * @return string An <img src="..."> link to securely get the thumbnail.
     */
    public function imgPreview($image, $dir, $type = "preview_xy", $escape = true)
    {
        global $genThumbnails;

        if ($dir == "src") {
            $pdir = $this->sourceFolder();
        } else {
            $pdir = $this->destinationFolder();
        }

        $dirname = dirname($pdir . "/" . $image);
        $base = basename($pdir . "/" . $image);

        /* Huygens does not support ":" in names of saved files. */
        $base = str_replace(":", "_", $base);
        $image = str_replace(":", "_", $image);

        // The thumbnail is saved in a subdirectory along with the image, and it
        // has a suffix indicating the thumbnail type plus the jpg extension.
        $path = $dirname . "/hrm_previews/" . $base . "." . $type . ".jpg";
        $thumb = rawurlencode(stripslashes($image) . "." . $type . ".jpg");
        if (file_exists(stripslashes($path))) {
            $ret = "<img src=\"file_management.php?getThumbnail=$thumb&amp;" .
                "dir=$dir\" alt=\"preview\" />";
        } else {
            $imgsrc = "<img src=\"images/no_preview_button.png\" alt=\"No preview\" />";
            // $ret = "<p><center>No preview available.</center></p>";
            $ret = "$imgsrc<br />No preview available";
        }

        if ($escape) {
            return Util::escapeJavaScript($ret);
        } else {
            return $ret;
        }
    }

    /**
     * Shows stacks and time series saved as jpeg strips in a css container.
     * Inspired by the paperbird code by Rom�n Cort�s:
     * @param string $file Image file name.
     * @param string $type Type of the strip, one of 'stack.compare', 'tSeries.compare',
     * 'preview_yz'; default is 'stack.compare'.
     * @param string $dir Destination directory, one of 'src' or 'dest', default is 'dest'.
     * @param bool $frame True to draw a frame, false otherwise.
     * @param int $margin Thickness of the margin around th strip, default is 25.
     * @return string HTML code to be output to the page.
     * @see http://www.romancortes.com/blog/css-paper-bird/
     */
    public function viewStrip($file, $type = "stack.compare", $dir = "dest", $frame = false, $margin = 25)
    {
        global $allowHttpTransfer;

        $fileinfo = pathinfo($file);
        $files = $this->findStrip($file, $type, $dir);

        if (count($files) != 1) {
            echo "<img src=\"images/no_preview_button.png\">";
            return;
        }
        preg_match("/strip_(.+)x(.+)x(.+)_fr/", $files[0], $match);

        $thumb = $fileinfo['dirname'] . "/" . strstr($files[0], $fileinfo['filename']);

        $sx = $match[1];
        $sy = $match[2];
        $width = $sx + $margin * 2;
        $height = $sy + $margin * 2;
        $jump = $height * 400;
        $fCnt = $match[3];

        if ($frame) {
            // Use this function in two steps: first to create the iframe with
            // the correct width and height, using a link that calls this
            // function again to generate the embedded slicer page.
            echo ' <iframe src="?viewStrip=' . $file . '&amp;type=' . $type .
                '&amp;dir=' . $dir . '" width="' . ($width + 25) .
                '" height="' . ($height) . '"> ';
            echo '</iframe>';
            return;
        }

        $borderColor = "#666";
        $textColor = "#bbb";

        $img = "file_management.php?getThumbnail=$thumb&amp;dir=$dir";

        $file = stripslashes($file);

        # $legend = $type. " ". $file;
        $legend = $type;
        if (strlen($legend) > 75) {
            $legend = substr($legend, 0, 70) . "...";
        }

        echo '

<html xmlns="http://www.w3.org/1999/xhtml" xml:lang="en" lang="en">
<head>
        <meta http-equiv="Content-Type" content="text/html; charset=UTF-8" />
        <title>' . $file . " " . $type . '</title>
        <style type="text/css">
                body
                {
                       font-family: "verdana", "bitsream vera sans", sans-serif;
                       margin: 0;
                       padding: 0;
                       overflow: hidden;
                }

                #viewer
                {
                        width: ' . ($width + $margin) . 'px;
                        height: ' . $height . 'px;
                        background: ' . $borderColor . ';
                        overflow: auto;
                }

                #viewer div
                {
                        float: left;
                        width: ' . $width . 'px;
                        height: ' . $jump . 'px;
                        background-image: url(' . $img . ');
                        background-attachment: fixed;
                }

                .left
                {
                        position:absolute;
                        left: 0px;
                        top: 0px;
                        width: ' . $margin . 'px;
                        height: ' . $height . 'px;
                        background: ' . $borderColor . ';
                        z-index: 9998;
                }
                .right
                {
                        position:absolute;
                        left: ' . ($sx + $margin) . 'px;
                        top: 0px;
                        width: ' . $margin . 'px;
                        height: ' . $height . 'px;
                        background: ' . $borderColor . ';
                        z-index: 9998;
                }

                .top
                {
                        position:absolute;
                        top: 0px;
                        left: 0px;
                        width: ' . $width . 'px;
                        height: ' . $margin . 'px;
                        background: ' . $borderColor . ';
                        z-index: 9999;
                }

                .bottom
                {
                        position:absolute;
                        left: 0px;
                        top: ' . ($height - $margin) . 'px;
                        color: ' . $textColor . ';
                        overflow: hidden;
                        font-size: 11px;
                        padding-left: ' . $margin . 'px;
                        width: ' . ($width - $margin) . 'px;
                        height: ' . ($margin) . 'px;
                        background: ' . $borderColor . ';
                        z-index: 9999;
                }


';

        for ($n = 0; $n < $fCnt; $n++) {
            $pos = $sy * ($fCnt - $n) + $margin;
            echo "#f$n {background-position: " . $margin . "px " . $pos . "px;}";
        }


        echo '  </style>
    </head>
    <body>
    <div id="viewer"> ';
        for ($n = 0; $n < $fCnt; $n++) {
            echo "<div id=\"f$n\">";
            echo "</div>";
        }

        echo "</div>";
        echo "<div class=\"top\">&nbsp;</div><div
          class=\"bottom\">$legend</div><div
          class=\"left\">&nbsp;</div><div class=\"right\">&nbsp;</div>";

        echo '</body></html>';


    }

    /**
     * Creates the preview page for the file browser.
     * @param string $file Image file name.
     * @param string $op Operation, one of 'close' or 'home'. Default is "close".
     * @param string $mode Display mode. One of "MIP", "parameters", "log", "SFP", "stack", "tSeries",
     * "history", "remarks". Default is "MIP".
     * @param int $size Size of the thumbnail. Default is 400.
     * @return string HTML code (whole page).
     */
    public function previewPage($file, $op = "close", $mode = "MIP", $size = 400)
    {
        global $allowHttpTransfer;

        $file = stripslashes($file);

        // Retrieve source file name
        $sourceFilename = $this->getSourceFileNameForResult($file);

        /* All job previews share a common root name and relative path. */
        $this->previewBase = $file;

        echo ' <!DOCTYPE html>
          <html lang="en">

          <head>
          <meta charset="utf-8">
          <title>HRM - ' . $file . ' - results preview</title>';
        $ico = 'images/hrm_custom.ico';
        if (!file_exists($ico)) {
            $ico = 'images/hrm.ico';
        }
        echo '    <link rel="SHORTCUT ICON" href="' . $ico . '"/>';
        echo '          <script type="text/javascript" src="scripts/common.js"></script>

        <!-- Include jQuery -->
        <script type="text/javascript" src="scripts/jquery-1.8.3.min.js"></script>

        <!-- Theming support -->
        <script type="text/javascript" src="scripts/theming.js"></script>

        <!-- Main stylesheets -->
        <link rel="stylesheet" type="text/css" href="css/fonts.css?v=3.7">
        <link rel="stylesheet" type="text/css" href="css/default.css?v=3.7">

        <!-- Themes -->
        <link rel="stylesheet" type="text/css" href="css/themes/dark.css?v=3.7" title="dark">
        <link rel="alternate stylesheet" type="text/css" href="css/themes/light.css?v=3.7" title="light">

        <script>
            <!-- Apply the theme -->
            apply_stored_or_default_theme();
        </script>

          </head>
          <body>
          <script type="text/javascript" src="./scripts/wz_tooltip/wz_tooltip.js"></script>
          ';

        $custom_css = "css/custom.css";
        if (file_exists($custom_css)) {
            echo '    <link rel="stylesheet" href="' . $custom_css . '">' . "\n";
        }


        echo '
      <div id="basket"> <!--basket-->
      <div id="title">
      <h1>' . $sourceFilename . '</h1>
      </div>';

        $pdest = $this->destinationFolder();
        $filePattern = $this->getFilePattern($file);

        if (!glob($pdest . "/" . $filePattern)) {
            echo "<br />";
            echo "Sorry, file $file does not exist any more on the server.<br />";
            echo "<br />";
            echo "<a href=\"home.php\"><img src=\"images/home.png\" alt=\"Home\" /></a>";
            echo "</body></html>";
            exit;
        }

        $dir = dirname($pdest . "/" . $file);
        $base = basename($pdest . "/" . $file);

        /* The root name involving the path as well. */
        $prevBase = $dir . "/hrm_previews/" . $base;

        $fileBase = $dir . "/" . $base;
        $path_info = pathinfo($fileBase);
        $fileBase = $dir . "/" . $path_info['filename'];

        // (Sorted) available views
        //
        // If the file(s) corresponding to a view is missing, no entry will be
        // added to the navigation menu

        // MIP comparison
        $path = array();
        $test = $prevBase . "." . $size . "_xy.jpg";
        if (file_exists($test)) {
            $path['MIP'] = $test;
        }

        // This is the text file with the parameter summary (useful to check the
        // runtime parameters that were used if the template was incomplete)
        $filePattern = $this->getFilePattern(basename($file));
        $filePattern = str_replace(".*", ".parameters.*", $filePattern);

        $paramFile = glob($dir . "/" . $filePattern);
        if (isset($paramFile) && !empty($paramFile)) {
            $path['parameters'] = $paramFile[0];
        }

        // Log file (this is the same as the email that is sent to the user)
        $filePattern = $this->getFilePattern(basename($file));
        $filePattern = str_replace(".*", ".log.*", $filePattern);

        $logFile = glob($dir . "/" . $filePattern);
        if (isset($logFile) && !empty($logFile)) {
            $path['log'] = $logFile[0];
        }

        // SFP comparison
        $test = $prevBase . ".sfp.jpg";
        if (file_exists($test)) {
            $path['SFP'] = $test;
        }

        // Slicer comparison
        $test = $this->findStrip($file, "stack.compare", $pdest);
        if (count($test) == 1) {
            $path['stack'] = $test[0];
        }
        $test = $this->findStrip($file, "tSeries.compare", $pdest);
        if (count($test) == 1) {
            $path['tSeries'] = $test[0];
        }

        // Download movie
        $test = $prevBase . ".stack.avi";
        if (file_exists($test)) {
            $path['stackMovie'] = $test;
            $movie['stackMovie'] = $file . ".stack.avi";
            $msize['stackMovie'] = round(filesize($test) / 1024.0);
        }
        $test = $pdest . "/hrm_previews/" . $file . ".tSeries.avi";
        if (file_exists($test)) {
            $path['tSeriesMovie'] = $test;
            $movie['tSeriesMovie'] = $file . ".tSeries.avi";
            $msize['tSeriesMovie'] = round(filesize($test) / 1024.0);
        }
        $test = $pdest . "/hrm_previews/" . $file . ".tSeries.sfp.avi";
        if (file_exists($test)) {
            $path['tSeriesSfpMovie'] = $test;
            $movie['tSeriesSfpMovie'] = $file . ".tSeries.sfp.avi";
            $msize['tSeriesSfpMovie'] = round(filesize($test) / 1024.0);
        }

        // Colocalization results
        $filePattern = $this->getFilePattern(basename($file));
        $filePattern = str_replace(".*", ".coloc.*", $filePattern);

        $colocFile = glob($dir . "/" . $filePattern);
        if (isset($colocFile) && !empty($colocFile)) {
            $path['colocalization'] = $colocFile[0];
        }

        // Remarks file
        $test = $pdest . "/" . $file . ".remarks.txt";
        if (file_exists($test)) {
            $path['remarks'] = $test;
        }

        // Old history filename didn't contain image type extension.
        $test = $fileBase . ".history.txt";
        if (file_exists($test)) {
            $path['history'] = $test;
        }

        // New filename for history includes the file destination extension.
        $test = $pdest . "/" . $file . ".history.txt";
        if (file_exists($test)) {
            $path['history'] = $test;
        }

        // Define some arrays
        $desc = array('MIP' => "MIP",
            'parameters' => "Parameters",
            'log' => "Log",
            'SFP' => "SFP",
            'stack' => "Slicer",
            'tSeries' => "Series",
            'stackMovie' => "Stack movie",
            'tSeriesMovie' => "Series movie",
            'tSeriesSfpMovie' => "Series SFP movie",
            'colocalization' => "Colocalization",
            'history' => "History",
            'remarks' => "Remarks");

        $tip = array('MIP' => "Compare Maximum Intensity Projections",
            'parameters' => "List the image parameters used (useful to check the runtime parameters that were used if the template was incomplete)",
            'log' => "See the image restoration log file",
            'SFP' => "Compare Simulated Fluorescence renderings",
            'stack' => "Browse along the Z-planes (this could take several seconds)",
            'tSeries' => "Browse along the time series (this could take several seconds)",
            'stackMovie' => "Download Z-stack movie",
            'tSeriesMovie' => "Download time series MIP movie",
            'tSeriesSfpMovie' => "Download time series SFP movie",
            'colocalization' => "See colocalization results",
            'history' => "See the image restoration history, the executed Huygens - Tcl commands.",
            'remarks' => "See the image restoration warnings.");

        // Refine some $tips
        if (isset($msize['stackMovie'])) {
            $tip['stackMovie'] = "Download Z-stack movie<br>(" . $msize['stackMovie'] . " kB)";
        }
        if (isset($msize['tSeriesMovie'])) {
            $tip['tSeriesMovie'] = "Download time series MIP movie<br>(" . $msize['tSeriesMovie'] . " kB)";
        }
        if (isset($msize['tSeriesSfpMovie'])) {
            $tip['tSeriesSfpMovie'] = "Download time series SFP movie<br>(" . $msize['tSeriesSfpMovie'] . " kB)";
        }

        $link = "file_management.php?compareResult=" . rawurlencode($file) .
            "&amp;op=$op&amp;mode=";
        $mlink = "file_management.php?getMovie=";

        echo "<div id=\"prevMenu\">\n";

        foreach ($path as $key => $val) {
            $class = 'menuEntry';
            $doLink = true;
            if ($key == $mode) {
                $doLink = false;
                $class = "menuEntryActive";
            }
            if (isset($movie[$key])) {
                $bLink = $mlink . rawurlencode($movie[$key]);
            } else {
                $bLink = $link . $key;
            }
            echo "\n<div class=\"$class\"";
            if ($doLink) {
                echo " onclick=\"document.location.href='" . $bLink . "'\"";
            }
            echo " onmouseover=\"Tip('" . $tip[$key] . "')\" onmouseout=\"UnTip()\"";

            echo ">";
            if ($doLink) {
                echo "<a href=\"" . $bLink . "\">";
            }
            echo $desc[$key];
            if ($doLink) {
                echo "</a>";
            }
            echo "</div>";

        }

        if ($allowHttpTransfer) {
            if (!file_exists($file)) {
                $dirDest = $this->destinationFolder();
                $dirName = dirname($dirDest . "/" . $file);
                $fileName = basename($dirDest . "/" . $file);
                $allFiles = glob($dirName . "/*" . $fileName . "*");
                $dirAndFile = str_replace($dirDest . "/", "", $allFiles[0], $count);

                if ($dirAndFile && $count) {
                    $downloadFile = $dirAndFile;
                }
            } else {
                $downloadFile = $file;
            }

            echo "\n<div class=\"menuEntry\"
          onmouseover=\"Tip('Pack and download the restored image with all accessory files')\"
          onmouseout=\"UnTip()\"
          onclick=\"changeDiv('report','Packaging files, please wait until the download dialog appears...'); setTimeout(smoothChangeDiv,10000,'report','',5000); document.location.href='file_management.php?download=" . rawurlencode($downloadFile) . "'\" ><a href='#'><img src=\"images/download_s.png\" alt=\"back\" /></a></div>\n";
        }

        echo "\n<div class=\"menuEntry\" onclick=\"javascript:openWindow(" .
            "'https://svi.nl/HRMHelp#Result_comparison')\" " .
            "onmouseover=\"Tip('Display help about the detailed result page')\" onmouseout=\"UnTip()\">" .
            "<a href=\"#\"><img src=\"images/help.png\" alt=\"help\" />" .
            "</a></div>";

        echo "\n<div class=\"menuEntry\" ";

        switch ($op) {
            case "close":
                echo "onclick=\"document.location.href='file_management.php?folder=dest'\" " .
                    "onmouseover=\"Tip('Go back to your results')\" onmouseout=\"UnTip()\">" .
                    "<a href=\"#\">" .
                    "<img src=\"images/results_small.png\" alt=\"back\" />" .
                    "</a>\n";
                break;
            case "home":
                echo " onclick=\"document.location.href='home.php'\" " .
                    "onmouseover=\"Tip('Go to your HRM home page')\" " .
                    " onmouseout=\"UnTip()\" " .
                    "'select_parameter_settings.php'\">" .
                    "<a href=\"#\">" .
                    "<img src=\"images/home.png\" alt=\"home\" />" .
                    "</a>\n";
                break;
        }
        echo "</div>\n";
        echo "</div>\n";
        echo "<div id=\"previewContents\">\n<h3>$file</h3>";

        if ($mode == "stack" || $mode == "tSeries") {
            $this->viewStrip($file, "$mode.compare", "dest", true);
            echo "<div id=\"previewImg\">\n";
            echo "<center>Original - Restored<br>(drag scrollbar for browsing)</center>";
        } else if ($mode == "log" || $mode == "history"
            || $mode == "remarks" || $mode == "parameters"
        ) {
            if ($mode == "parameters") {
                echo "<div id=\"parameterFile\">\n";
            } else {
                echo "<div id=\"logFile\">\n";
            }
            print "<pre>";
            readfile($path[$mode]);
            print "</pre>";
        } else if ($mode == "colocalization") {

            echo "<div id='colocPage'>\n";
            print "<pre>";

            /* There exists a pre-formatted colocalization page created by the
           Queue Manager. That html code cannot just be echo'ed, several
           variables must be inserted before. */
            echo $this->displayColocalization($path["colocalization"]);
            print "</pre>";
        } else {

            echo "<div id=\"previewImg\">\n";
            echo "\n<table>\n<tr>\n";

            echo "<td>Original</td><td>Restored</td>\n</tr>\n<tr>";

            $othumb_0 = rawurlencode($file . ".original." . $size . "_xy.jpg");
            $rthumb_0 = rawurlencode($file . "." . $size . "_xy.jpg");

            $osfp = rawurlencode($file . ".original.sfp.jpg");
            $rsfp = rawurlencode($file . ".sfp.jpg");

            // YZ slices not shown by now, but here they are:
            $othumb_2 = rawurlencode($file . ".original." . $size . "_xy.jpg");
            $rthumb_2 = rawurlencode($file . "." . $size . "_xy.jpg");

            if ($mode == "MIP") {

                echo "\n<td><img src=\"file_management.php?getThumbnail=$othumb_0" .
                    "&amp;dir=dest\" alt=\"Original preview XY\" /></td>";

                echo "\n<td><img src=\"file_management.php?getThumbnail=$rthumb_0" .
                    "&amp;dir=dest\" alt=\"Restored preview XY\" /></td>";
            } else {
                echo "\n<td><img src=\"file_management.php?getThumbnail=$osfp" .
                    "&amp;dir=dest\" alt=\"Original SFP preview\" /></td>";

                echo "\n<td><img src=\"file_management.php?getThumbnail=$rsfp" .
                    "&amp;dir=dest\" alt=\"Restored SFP preview\" /></td>";
            }

            echo "\n</tr>";

            $othumb_1 = rawurlencode($file . ".original." . $size . "_xz.jpg");
            $rthumb_1 = $file . "." . $size . "_xz.jpg";
            $path = $pdest . "/hrm_previews/" . $rthumb_1;
            $path = stripslashes($path);
            $rthumb_1 = rawurlencode($rthumb_1);
            if ($mode == "MIP" && file_exists($path)) {
                // is a 3D image, so it has a lateral view.
                echo "\n<tr>";
                echo "\n<td><img src=\"file_management.php?getThumbnail=$othumb_1" .
                    "&amp;dir=dest\" alt=\"Original preview XZ\" /></td>";
                echo "\n<td><img src=\"file_management.php?getThumbnail=$rthumb_1" .
                    "&amp;dir=dest\" alt=\"Restored preview XZ\" /></td>";

                echo "\n</tr>";
            }

            echo "\n</table>\n\n";

        }
        echo "</div>\n";
        echo "<div id=\"report\"></div>";
        echo "</div>\n";
        include("footer.inc.php");

    }

    /**
     * Shows original/result previews side by side.
     * @param string $file Image file name.
     * @param int|string $size Size of the thumbnail. Default is 400
     * @param string $op Operation, one of 'close' or 'home'. Default is "close".
     * @param string $mode Display mode. One of "MIP, "SFP", "stack", "tSeries", "log",
     * "history", "remarks". Default is "MIP".
     * @return string HTML code (whole page).
     */
    public function compareResult($file, $size = "400", $op = "close", $mode = "MIP")
    {
        global $allowHttpTransfer;

        $file = stripslashes($file);

        $excludeTitle = true;
        include("header.inc.php");

        if ($mode == "MIP") {
            $altMode = "SFP";
        } else {
            $altMode = "MIP";
        }

        echo "</div>";

        echo "\n\n<h3>Image comparison ($mode)</h3>\n";

        $pdest = $this->destinationFolder();
        $filePattern = $this->getFilePattern($file);

        if (!glob($pdest . "/" . $filePattern)) {
            echo "<br />";
            echo "Sorry, file $file does not exist any more on the server.<br />";
            echo "<br />";
            echo "<a href=\"home.php\"><img src=\"images/home.png\" alt=\"Home\" /></a>";
            echo "</body></html>";
            exit;
        }

        echo "\n<table>\n<tr>\n";

        echo "<td>Original</td><td>Restored</td>\n</tr>\n<tr>";

        $othumb_0 = rawurlencode($file . ".original." . $size . "_xy.jpg");
        $rthumb_0 = rawurlencode($file . "." . $size . "_xy.jpg");

        $osfp = rawurlencode($file . ".original.sfp.jpg");
        $rsfp = rawurlencode($file . ".sfp.jpg");

        if ($mode == "MIP") {
            $altPath = $pdest . "/hrm_previews/" . $file . ".sfp.jpg";
        } else {
            $altPath = $pdest . "/hrm_previews/" . $file . "." . $size . "_xy.jpg";
        }

        $altPath = stripslashes($altPath);
        // YZ slices not shown by now, but here they are:
        $othumb_2 = rawurlencode($file . ".original." . $size . "_xy.jpg");
        $rthumb_2 = rawurlencode($file . "." . $size . "_xy.jpg");

        if ($mode == "MIP") {

            echo "\n<td><img src=\"file_management.php?getThumbnail=$othumb_0" .
                "&amp;dir=dest\" alt=\"Original preview XY\" /></td>";

            echo "\n<td><img src=\"file_management.php?getThumbnail=$rthumb_0" .
                "&amp;dir=dest\" alt=\"Restored preview XY\" /></td>";
        } else {
            echo "\n<td><img src=\"file_management.php?getThumbnail=$osfp" .
                "&amp;dir=dest\" alt=\"Original SFP preview\" /></td>";

            echo "\n<td><img src=\"file_management.php?getThumbnail=$rsfp" .
                "&amp;dir=dest\" alt=\"Restored SFP preview\" /></td>";

        }

        echo "\n</tr>";


        $othumb_1 = rawurlencode($file . ".original." . $size . "_xz.jpg");
        $rthumb_1 = $file . "." . $size . "_xz.jpg";
        $path = $pdest . "/hrm_previews/" . $rthumb_1;
        $path = stripslashes($path);
        $rthumb_1 = rawurlencode($rthumb_1);
        if ($mode == "MIP" && file_exists($path)) {
            // is a 3D image, so it has a lateral view.
            echo "\n<tr>";
            echo "\n<td><img src=\"file_management.php?getThumbnail=$othumb_1" .
                "&amp;dir=dest\" alt=\"Original preview XZ\" /></td>";
            echo "\n<td><img src=\"file_management.php?getThumbnail=$rthumb_1" .
                "&amp;dir=dest\" alt=\"Restored preview XZ\" /></td>";

            echo "\n</tr>";
        }

        echo "\n</table>\n\n";

        echo "\n<div id=\"message\"><br /><small>$file</small></div>\n";
        echo "\n<div id=\"info\">";

        if (file_exists($altPath)) {
            echo "\n<br /><small><a href=\"file_management.php?compareResult=" . rawurlencode($file) . "&amp;mode=$altMode&amp;op=$op\" >Compare images in $altMode view</a></small>\n";
        }


        $mpath = $pdest . "/hrm_previews/" . $file . ".stack.avi";
        $mpath = stripslashes($mpath);
        if ($mode == "MIP" && file_exists($mpath)) {
            $mSize = round(filesize($mpath) / 1024.0);
            echo "\n<br /><small><a href=\"file_management.php?getMovie=" . rawurlencode($file . ".stack.avi") . "\" >Download stack preview video ($mSize kB) </a></small>\n";
        }
        if ($mode == "MIP") {
            $tspath = $pdest . "/hrm_previews/" . $file . ".tSeries.avi";
            $vname = $file . ".tSeries.avi";
        } else {
            $tspath = $pdest . "/hrm_previews/" . $file . ".tSeries.sfp.avi";
            $vname = $file . ".tSeries.sfp.avi";
        }
        $tspath = stripslashes($tspath);
        if (file_exists($tspath)) {
            $tsSize = round(filesize($tspath) / 1024.0);
            echo "\n<br /><small><a href=\"file_management.php?getMovie=" . rawurlencode($vname) . "\" >Download time-series $mode preview video ($tsSize kB) </a></small>\n";
        }


        if ($allowHttpTransfer) {
            echo "\n<br /><small><a href=\"file_management.php?download=" . rawurlencode($file) . "\" onclick=\"changeDiv('info','Packaging files, please wait')\" >Download restored files</a></small>\n";
        }

        echo "</div>\n";
        echo "<div>\n";
        echo "\n<br /><br /><a href=\"javascript:openWindow(" .
            "'https://svi.nl/HRMHelp#Result_comparison')\">" .
            "<img src=\"images/help.png\" alt=\"help\" />" .
            "</a>";

        switch ($op) {
            case "close":
                echo " <a href=\"#\" onclick=\"window.location='file_management.php?folder=dest'\" " .
                    "onmouseover=\"Tip('Go back to your results')\" onmouseout=\"UnTip()\">" .
                    "<img src=\"images/results_small.png\" alt=\"back\" />" .
                    "</a>\n";
                break;
            case "home":
                echo " <a href=\"#\" onclick=\"document.location.href=" .
                    "'home.php'\">" .
                    "<img src=\"images/home_large.png\" alt=\"home\" />" .
                    "</a>\n";
                break;
        }
        echo "</div>\n";
        // echo "<script type=\"text/javascript\"> window.close(); <script>\n";
        echo "</body></html>";
        ob_flush();
        flush();
    }

    /**
     * Calls hucore to open an image and generate a jpeg preview.
     * @param string $file Image file name.
     * @param string $src Directory, one of 'src' or 'dest'.
     * @param string $dest Directory, one of 'src' or 'dest'.
     * @param int $index Index.
     * @param int|string $sizes Either an integer, or "preview". Default = "preview".
     * @param string|int $data Either some data (unclear) or 0. Default =  0.
     * @return string HTML page (complete).
     */
    public function genPreview($file, $src, $dest, $index, $sizes = "preview", $data = 0)
    {

        $excludeTitle = true;
        include("header.inc.php");

        echo "</div><div id=\"info\">" .
            "<img src=\"images/spin.gif\" alt=\"busy...\" /><br />" .
            "Generating preview for $file, please wait...<br /><br />\n\n<pre>";
        ob_flush();
        flush();

        if ($src == "src") {
            $psrc = $this->sourceFolder();
        } else {
            $psrc = $this->destinationFolder();
        }
        if ($dest == "src") {
            $pdest = $this->sourceFolder();
        } else {
            $pdest = $this->destinationFolder();
        }

        $psrc = dirname($psrc . "/" . $file);
        $basename = basename($pdest . "/" . $file);
        $pdest = dirname($pdest . "/" . $file) . "/hrm_previews";

        // Make sure that the folder exists and that the correct
        // permissions are set. Hucore actually creates the folder, but
        // here we want to make sure that the permissions are set in a
        // way to allow the web interface to delete previews created by the
        // queue manager, no matter which user is running it.
        if (!file_exists($pdest)) {
            @mkdir($pdest, 0777);
        }
        @chmod($pdest, 0777);

        $extra = "";
        $series = "auto";

        $opt = "-filename \"$basename\" -src \"$psrc\" -dest \"$pdest\" " .
            "-scheme auto -sizes \{$sizes\} -series $series $extra";
        $answer = HuygensTools::huCoreTools("generateImagePreview", $opt);

        $lines = count($answer);
        $html = "";

        $tree = array();
        $new_files = array();
        $cur = NULL;

        $ok = true;
        for ($i = 0; $i < $lines; $i++) {
            $key = $answer[$i];

            switch ($key) {
                case "ERROR":
                    $i++;
                    $html .= $answer[$i] . "<br />";
                    $ok = false;
                    break;
                case "REPORT":
                    $i++;
                    echo $answer[$i] . "\n";
                    ob_flush();
                    flush();
                default :
                    # $html .= $answer[$i]."<br />";
                    break;


            }
        }

        echo "Processing finished.\n";
        echo "</pre></div>";
        ob_flush();
        flush();

        /* Huygens does not support ":" in names of saved files. */
        $basename = str_replace(":", "_", $basename);

        $path = stripslashes($pdest . "/" . $basename . ".preview_xy.jpg");
        if ($ok && !file_exists($path)) {
            $ok = false;
            $html .= "$path does not exist.<br />";
        }

        if ($answer !== NULL)
            echo "<script type=\"text/javascript\"> changeDiv('info','');" .
                "</script>";
        echo $html;

        if ($ok) {
            $nMode = $this->imgPreviewMode($file, $dest, "preview");
            $img = "<h3>Preview</h3><br /><br />";
            $img .= $this->imgPreview($file, $dest, "preview_xy", false);
            if ($nMode == 3) {
                $img .= "<br />" .
                    $this->imgPreview($file, $dest, "preview_xz", false);
            }
            # $img .= "<p><center><kbd>$file</kbd></center></p>";
            $img .= "<br />";
            echo $img;
        }

        echo "\n\n<script type=\"text/javascript\"> ";
        if ($ok) {
            echo "\nsetPrevGen($index, $nMode);";
            echo "\nchangeOpenerDiv('info','" . Util::escapeJavaScript($img) . "'); ";
        } else {
            echo "\nchangeOpenerDiv('info','Preview generation failed.<br /><br /><kbd>" . Util::escapeJavaScript($html) . "</kbd>'); ";
        }
        // Close the popup after a short delay, otherwise the image may not load
        // in the parent window, with some browsers.
        if ($answer !== NULL) echo "\nsetTimeout(\"window.close()\",200);";
        echo "\n</script>\n\n";
        echo "<br /><br /><a href=\"#\" onclick=\"window.close()\">Close</a>\n";
        # echo "<script type=\"text/javascript\"> window.close(); <script>\n";
        echo "</body></html>";
        ob_flush();
        flush();
    }

    /**
     * Serves a certain file from the dest directory. Intended to serve
     * jpg thumbails in combination with imgThumbnail.
     * @param string $file Image file name.
     * @param string $dir Directory, either 'src' or 'dest'.
     * @return string Served binary file.
     */
    public function getThumbnail($file, $dir)
    {
        // rawurldecode
        if ($dir == "src") {
            $pdir = $this->sourceFolder();
        } else {
            $pdir = $this->destinationFolder();
        }
        $dir = dirname($pdir . "/" . $file);
        $base = basename($pdir . "/" . $file);
        $path = $dir . "/hrm_previews/" . $base;
        $path = stripslashes($path);
        if (!file_exists($path)) {
            $path = "images/no_preview_button.png";
            $contentType = "Content-Type: image/png";
        } else {
            $contentType = "Content-Type: image/jpeg";
        }
        ob_clean();
        header($contentType);
        readfile($path);
    }

    /**
     * Serves an existing AVI movie.
     * @param string $file Image file name.
     * @param string $dir Directory, either 'src' or 'dest'. Default is 'dest'.
     * @return string Served binary file.
     */
    public function getMovie($file, $dir = "dest")
    {

        if ($dir == "src") {
            $pdir = $this->sourceFolder();
        } else {
            $pdir = $this->destinationFolder();
        }

        $dirname = dirname($pdir . "/" . $file);
        $basename = basename($pdir . "/" . $file);

        $path = stripslashes($dirname . "/hrm_previews/" . $basename);
        if (!file_exists($path)) {
            $path = "images/no_preview_button.png";
            header("Content-Type: image/png");
            readfile($path);
        }

        $size = filesize($path);
        $type = "video/x-msvideo";

        if ($size) {
            ob_clean();
            header("Accept-Ranges: bytes");
            header("Connection: close");
            header("Content-Disposition-type: attachment");
            header("Content-Disposition: attachment; filename=\"$file\"");
            header("Content-Length: $size");
            header("Content-Type: $type; name=\"$file\"");
            readfile($path);
        }
    }

    /**
     * Returns true if at least one file is selected.
     * @return bool True if at least one file is selected.
     */
    public function hasSelection()
    {
        $selection = $this->selectedFiles();
        return (count($selection) > 0);
    }

    /**
     * Checks if a folder contains a given file name.
     * @param string $folder Folder name
     * @param string $filename File name.
     * @return bool True if the folder contains the file name.
     */
    public function folderContains($folder, $filename)
    {
        if (!file_exists($folder)) {
            return False;
        }
        $dir = opendir($folder);
        if ($dir == False) {
            // Directory could not be read
            return False;
        }
        $result = False;
        while (False !== ($name = readdir($dir))) {
            if (strstr($name, $filename)) {
                $result = True;
            }
        }
        closedir($dir);
        return $result;
    }

    /**
     * Checks if a folder contains newer files than a given date.
     * @param string $folder Directory to be checked.
     * @param string $date Date string.
     * @return bool True if at least one file is more recent than date.
     */
    public function folderContainsNewerFile($folder, $date)
    {
        if (!file_exists($folder)) {
            return False;
        }
        $dir = opendir($folder);
        if ($dir == false) {
            // Directory could not be read
            return False;
        }
        $result = False;
        $db = DatabaseConnection::get();
        while ($name = readdir($dir)) {
            $filename = $folder . '/' . $name;
            if (is_dir($filename)) continue;
            $filedate = filemtime($filename);
            $filedate = $db->fromUnixTime($filedate);
            if ($filedate > $date) $result = True;
        }
        closedir($dir);
        return $result;
    }


    /**
     * Create hard links into the ${auxType}_sharing/buffer folder from the
     * folder of the sharing user and return an array of full paths
     * created links.
     * @param array $auxfiles Array of auxiliary files for running jobs (PSFs, HPCs) with paths 
     *              relative to current user.
     * @param string $auxType whether 'psf' or 'hpc'.
     * @param string $targetUser name of the target user.
     * @return array Array of destination paths.
     */
    public function createHardLinksToSharedAuxFiles(array $auxFiles, $auxType, $targetUser)
    {
        global $image_folder;


        if (!in_array($auxType, array('psf', 'hpc'))) {
	    Log::error("Unimplemented file type '$auxType' found in shared hard links infrastructure.");
            return null;
        }

        // Prepare output.
        $destAuxPaths = array();

        // Full path to shared folders.
        $aux_sharing = $image_folder . "/" . $auxType . "_sharing";
        $buffer = $aux_sharing . "/" . "buffer";

        // Create a timestamp for current hard links.
        $mt = microtime();
        $mt = explode(" ", $mt);
        $timestamp = (string)$mt[1] . (string)round(1e6 * $mt[0]);

        // Go over all files.
        for ($i = 0; $i < count($auxFiles); $i++) {

            // If we have a file, process it
            if ($auxFiles[$i] != "") {

                // Full aux file path.
                $fullSourceAuxPath = $this->sourceFolder() . "/" . $auxFiles[$i];

                // Destination aux file path.
                $fullDestAuxPath = $buffer . "/" . $targetUser . "/" .
                    $this->username . "/" . $timestamp . "/" . $auxFiles[$i];

                // Destination aux containing folder.
                $contDestAuxFolder = dirname($fullDestAuxPath);

                // Create the container folder if it does not exist.
                if (!file_exists($contDestAuxFolder)) {
                    if (!mkdir($contDestAuxFolder, 0777, true)) {
                        $destAuxPaths[$i] = "";
                        continue;
                    }
                }

                // Create hard link.
                $cmd = "ln \"" . $fullSourceAuxPath . "\" \"" . $contDestAuxFolder . "/.\"";
                $out = shell_exec($cmd);

                // If the aux file is a *.ics/*.ids pair, we make sure to
                // hard-link also the companion file.
                $companion = Fileserver::findCompanionFile($fullSourceAuxPath);
                if (NULL !== $companion) {
                    $cmd = "ln \"" . $companion . "\" \"" . $contDestAuxFolder . "/.\"";
                    $out = shell_exec($cmd);
                }

                // Store the relative path to the destination aux file to the
                // output array.
                $relPath = substr($fullDestAuxPath, strlen($image_folder) + 1);
                $destAuxPaths[$i] = $relPath;

            } else {

                $destAuxPaths[$i] = "";

            }
        }

        // Return the aray of full aux destination paths
        return $destAuxPaths;
    }


    /**
     * Create hard links into the folder of the target user from
     * the aux_sharing/buffer folder and return an array of full paths
     * created links.
     * @param array $auxFiles Array of auxiliary files for running jobs (PSFs, HPCs) with paths 
     *              relative to current user.
     * @param string $auxType whether 'psf' or 'hpc'.
     * @param string $targetUser Name of the target user.
     * @param string $previousUser Name of the previous (source) user.
     * @return array Array of destination aux paths.
     */
    public function createHardLinksFromSharedAuxFiles(array $auxFiles, $auxType, $targetUser, $previousUser)
    {
        global $image_folder;
        global $image_source;


        if (!in_array($auxType, array('psf', 'hpc'))) {
	    Log::error("Unimplemented file type '$auxType' found in shared hard links infrastructure.");
            return null;
        }

        // Full path to shared folders.
        $aux_sharing = $image_folder . "/" . $auxType . "_sharing";
        $buffer = $aux_sharing . "/" . "buffer";

        // Create a timestamp for current hard links.
        $mt = microtime();
        $mt = explode(" ", $mt);
        $targetTimestamp = (string)$mt[1] . (string)round(1e6 * $mt[0]);

        // Full path with user and time information.
        $full_buffer = $buffer . "/" . $targetUser . "/" . $previousUser . "/";

        // Prepare output
        $destAuxPaths = array();

        // Go over all aux files.
        for ($i = 0; $i < count($auxFiles); $i++) {

            // If we have a file, process it.
            if ($auxFiles[$i] != "") {

                // Full aux file path.
                $fullSourceAuxPath = $image_folder . "/" . $auxFiles[$i];

                // Get the numeric timestamp.
                $pos = strpos($fullSourceAuxPath, "/", strlen($full_buffer));
                if (False === $pos) {
                    // This should not happen.
                    $destAuxPaths[$i] = "";
                    continue;
                }

                // Relative aux path.
                $relAuxPath = $targetTimestamp . "/" . substr($fullSourceAuxPath, ($pos + 1));

                // Destination aux file path.
                $fullDestAuxPath = $image_folder . "/" . $targetUser . "/" .
                    $image_source . "/" . $relAuxPath;

                // Destination aux containing folder.
                $contDestAuxFolder = dirname($fullDestAuxPath);

                // Create the container folder if it does not exist.
                if (!file_exists($contDestAuxFolder)) {
                    if (!mkdir($contDestAuxFolder, 0777, true)) {
                        $destAuxPaths[$i] = "";
                        continue;
                    }
                }

                // Create hard link.
                $cmd = "ln \"" . $fullSourceAuxPath . "\" \"" . $contDestAuxFolder . "/.\"";
                $out = shell_exec($cmd);

                // Now delete the source file.
                unlink($fullSourceAuxPath);

                // If the aux file is a *.ics/*.ids pair, we make sure to
                // hard-link also the companion file.
                $companion = Fileserver::findCompanionFile($fullSourceAuxPath);
                if (NULL !== $companion) {
                    $cmd = "ln \"" . $companion . "\" \"" . $contDestAuxFolder . "/.\"";
                    $out = shell_exec($cmd);

                    // Now delete the companion file
                    unlink($companion);
                }

                // Store the relative path to the destination aux file to the
                // output array.
                $destAuxPaths[$i] = $relAuxPath;

                // Delete the containing folders if they are no longer needed.
                $contFolder = dirname($fullSourceAuxPath);
                while ($contFolder != $buffer && Fileserver::is_dir_empty($contFolder)) {
                    if (!rmdir($contFolder)) {
                        break;
                    }
                    $contFolder = dirname($contFolder . "..");
                }

            } else {
                $destAuxPaths[$i] = "";
            }
        }

        // Return the aray of full aux destination paths.
        return $destAuxPaths;
    }


    /**
     * Delete auxiliary files (hard links) with given relative path from
     * the ${auxType}_sharing/buffer folder.
     * @param array $auxFiles Array of auxiliary files for running jobs (PSFs, HPCs) with paths 
     *              relative to the file server root.
     * @param string $auxType whether 'psf' or 'hpc'.
     */
<<<<<<< HEAD
    public static function deleteSharedPSFFilesFromBuffer(array $psfFiles)
=======
    public static function deleteSharedAuxFilesFromBuffer(array $auxFiles, $auxType)
>>>>>>> 03ad6412
    {
        global $image_folder;


        if (!in_array($auxType, array('psf', 'hpc'))) {
	    Log::error("Unimplemented file type '$auxType' found in shared hard links infrastructure.");
            return null;
        }

        // Full path to shared buffer folder.
        $buffer = $image_folder . "/" . $auxType . "_sharing/buffer";

        // Process the aux files.
        foreach ($auxFiles as $f) {

            // Make sure the file points in the the buffer folder!
            if (strpos($f, $auxType . "_sharing/buffer") === 0) {

                // Full path.
                $f = $image_folder . "/" . $f;

                // Delete the file. If the file does not exist or cannot be
                // deleted, log it and continue.
                if (!unlink($f)) {
                    Log::warning("Could not delete " . $f);
                }

                // Get companion file.
                $c = Fileserver::findCompanionFile($f);
                if (NULL !== $c) {
                    // Delete the companion file. If the file does not exist or
                    // cannot be deleted, log it and continue.
                    if (!unlink($c)) {
                        Log::warning("Could not delete " . $c);
                    }
                }

                // Delete the containing folders if empty.
                $contFolder = dirname($f);
                while ($contFolder != $buffer && Fileserver::is_dir_empty($contFolder)) {
                    if (!rmdir($contFolder)) {
                        break;
                    }
                    $contFolder = dirname($contFolder . "..");
                }

            }

        }

    }


    /**
     * Given the name of either an ics or and ids file, returns the name of the companion.
     *
     * The companion file must exist.
     *
     * @param string $file File name with either .ics or .ids extension. The case might
     * be different (e.g. .ICS).
     * @return string|null Full fine name of the companion file, if it exist; NULL otherwise.
     */
    public static function findCompanionFile($file)
    {

        // Get the extension
        $pos = strrpos($file, ".");
        if (False === $pos) {
            return null;
        }

        // Split the file in bse and extension strings
        $base = substr($file, 0, $pos);
        $ext = substr($file, $pos);

        if (strtoupper($ext) == ".ICS") {

            $possExts = array(".ids", ".IDS", ".iDs", ".idS", ".iDS",
                ".IdS", ".Ids", ".idS");

            foreach ($possExts as $p) {
                if (file_exists($base . $p)) {
                    return $base . $p;
                }
            }

            return null;

        } elseif (strtoupper($ext) == ".IDS") {

            $possExts = array(".ics", ".ICS", ".iCs", ".icS", ".iCS",
                ".IcS", ".Ics", ".icS");

            foreach ($possExts as $p) {
                if (file_exists($base . $p)) {
                    return $base . $p;
                }
            }

            return null;

        } else {

            return null;

        }

    }

    /**
     * Return all files with extension ".ics" and ".h5" found by recursive scan of the source folder.
     * @return array Array of file names.
     */
    public function getPSFiles()
    {

        // Get and return the files filtered by extension (ics, h5)
        return $this->filterFilesFromDirByExtensions(
            $this->sourceFolder(), "", array(".ics", ".h5"));
    }

    /*
                              PRIVATE FUNCTIONS
*/

    /**
     * Checks whether an image preview is available.
     * @param string $image Image file name.
     * @param string $dir Destination directory, one of 'src' or 'dst'.
     * @param string $type Type of thumbnail, one of 'preview_xy', 'preview_xz',
     * 'preview_yz'; default is 'preview_xy'.
     * @return  int A numeric code: 0 -> not available, 2 -> 2D, 3 -> 3D.
     */
    private function imgPreviewMode($image, $dir, $type)
    {
        global $genThumbnails;

        if ($dir == "src") {
            $pdir = $this->sourceFolder();
        } else {
            $pdir = $this->destinationFolder();
        }

        $dir = dirname($pdir . "/" . $image);
        $base = basename($pdir . "/" . $image);
        // The thumbnail is saved in a subdirectory along with the image, and it
        // has a suffix indicating the thumbnail type plus the jpg extension.
        $path = stripslashes($dir . "/hrm_previews/" . $base . "." . $type . "_xy.jpg");

        # $path2 = $dir."/hrm_previews/".$base.".".$type."_xz.jpg";
        # unlink($path);
        # unlink($path2);
        # echo "Deleting $path2";
        # rmdir($dir."/hrm_previews/");
        # echo "Deleting dir";

        $ret = 0;
        if (file_exists($path)) {
            // 2D preview
            $ret = 2;
            $path2 = stripslashes($dir . "/hrm_previews/" . $base . "." . $type . "_xz.jpg");
            if (file_exists($path2)) {
                // 3D preview
                $ret = 3;
            }
        } else {
            // No preview available
            $ret = 0;
        }

        return $ret;

    }

    /**
     * Creates the list of source image files for the user. Time series are
     * represented by their first image file.
     *
     * The list is stored!
     *
     * TODO: That is a confusing function name; sounds like a getter, but it it's not!!!
     */
    private function getFiles()
    {
        $this->files = array();
        if (!file_exists($this->sourceFolder())) return False;
        $this->getFilesFrom2($this->sourceFolder(), "");
        if (count($this->files) == 0) return False;
        $extArr = $this->imageExtensions();

        // When only one file type is listed, expand subimages if they exist.

        if (count($extArr) == 1) {
            $ext = $extArr[0];
            if (in_array($ext, $this->multiImageExtensions)) {
                $this->files = $this->getSubImages($this->files);
            }
        }

        // Later addition: if multiple explicitly given types are listed, expand
        // subimages. Therefore, subimages are only NOT listed when no explicit
        // extension is given (useful to handle FILES, not IMAGES, like in the file
        // manager).
        if ($this->expandSubImages && count($extArr) > 1) {
            $expandfiles = array();
            foreach ($extArr as $mfext) {
                if (!in_array($mfext, $this->multiImageExtensions)) {
                    continue;
                }
                foreach ($this->files as $key => $file) {
                    $ext = $this->getFileNameExtension($file);
                    $ext = strtolower($ext);
                    if ($ext != $mfext) continue;
                    $expandfiles[] = $file;
                    unset ($this->files[$key]);
                }
            }
            if (count($expandfiles) > 0) {
                $this->files = array_merge($this->files,
                    $this->getSubImages($expandfiles));
            }
        }
        natsort($this->files);


        // TODO refactor
        //$this->condenseTimeSeries();
        // trim TIFF series to the first file in the sequence
        //$this->condenseTiffSeries();
        return True;
    }

    /**
     * Returns the file name of a strip, a file that simulates browsing
     * through the planes of a 3D dataset or the time points of a time
     * series directly in in the browser in a before-after view.
     * @param string $file Image file name.
     * @param string $type Type of thumbnail, one of 'preview_xy', 'preview_xz',
     * 'preview_yz'; default is 'preview_xy'.
     * @param string $dir Destination directory, one of 'src' or 'dst'.
     * @return string File name of the strip file.
     */
    private function findStrip($file, $type, $dir)
    {
        if ($dir == "src") {
            $pdir = $this->sourceFolder();
        } else {
            $pdir = $this->destinationFolder();
        }

        $dir = dirname($pdir . "/" . $file);
        $base = basename($pdir . "/" . $file . "." . $type);
        $path = $dir . "/hrm_previews/" . $base;
        $path = stripslashes($path);

        $files = glob($path . ".strip_*");
        return $files;

    }

    /**
     * Checks whether a restored image preview is available for comparison
     * with the original one.
     * @param string $image Image file name.
     * @param string $dir Destination directory, <b>must be 'dest'</b>.
     * @param string $type Type of the thumbnail.
     * @return int Numeric code: 0 -> not available, 2 -> 2D, 3 -> 3D.
     */
    private function imgCompareMode($image, $dir, $type)
    {
        global $genThumbnails;

        if ($dir == "src") {
            // Only images in the destination directory, after deconvolution, can
            // be compared with the originals.
            return 0;
        }

        $pdest = $this->destinationFolder();

        $pdir = dirname($pdest . "/" . $image);
        $basename = basename($pdest . "/" . $image);

        // The thumbnail is saved along with the image, and it has a suffix
        // indicating the thumbnail type plus the jpg extension.
        $path = $pdir . "/hrm_previews/" . $basename . "." . $type . "_xy.jpg";
        $path = stripslashes($path);
        $opath = $pdir . "/hrm_previews/" . $basename . ".original." . $type . "_xy.jpg";
        $opath = stripslashes($opath);
        $ret = 0;
        if (file_exists($path) && file_exists($opath)) {
            // 2D preview
            $ret = 2;
            $path2 = $pdir . "/hrm_previews/" . $basename . "." . $type . "_xz.jpg";
            $path2 = stripslashes($path2);
            $opath2 = $pdir . "/hrm_previews/" . $basename . ".original." . $type . "_xz.jpg";
            $opath2 = stripslashes($opath2);
            if (file_exists($path2) && file_exists($opath2)) {
                // 3D preview
                $ret = 3;
            }
        } else {
            // No preview available for comparison
            $ret = 0;
        }
        return $ret;

    }

    /**
     * Creates the list of restored (result) image files of the user.
     *
     * Time series are represented by their first image file.
     */
    private function getDestFiles()
    {
        $this->destFiles = array();
        if (!file_exists($this->destinationFolder())) return False;
        $this->getDestFilesFrom($this->destinationFolder(), "");
        if (count($this->destFiles) == 0) return False;
        sort($this->destFiles);
        // TODO refactor
        //$this->condenseTimeSeries();
        // trim TIFF series to the first file in the sequence
        //$this->condenseTiffSeries();
    }


    /**
     * Removes all but the first file from each time series in the file attribute.
     */
    private function condenseTimeSeries()
    {
        if (count($this->files()) == 0) return False;
        $time_series = preg_grep("/\w+[0-9]+\.\w+/", $this->files());
        $lastValue = "";
        foreach ($time_series as $key => $value) {
            if ($this->basename($lastValue) == $this->basename($value)) {
                //echo $value;
                unset($this->files[$key]);
            }
            $lastValue = $value;
        }
    }

    /**
     * Removes single TIFF and TIFF series with Leica style numbering from the file list.
     *
     * The stored file list is updated.
     *
     * @todo Refactor!
     */
    private function trimTiffSeries()
    {
        if (count($this->files()) == 0) return False;
        $tiff_series = preg_grep("/[^_]+_(T|t|Z|z|CH|ch)[0-9]+\w+\.\w+/", $this->files());
        foreach ($tiff_series as $key => $value) {
            unset($this->files[$key]);
        }
        $tiff_series = preg_grep("/\w+[0-9]+\.\w+/", $this->files, PREG_GREP_INVERT);
        foreach ($tiff_series as $key => $value) {
            unset($this->files[$key]);
        }
    }

    /**
     * Removes single TIFF and numbered TIFF series from the file list.
     *
     * The stored file list is updated.
     * @todo Refactor!
     */
    private function trimTiffLeica()
    {
        if (count($this->files()) == 0) return False;
        $tiff = preg_grep("/[^_]+_(T|t|Z|z|CH|ch)[0-9]+\w+\.\w+/", $this->files(), PREG_GREP_INVERT);
        foreach ($tiff as $key => $value) {
            unset($this->files[$key]);
        }
    }

    /**
     * Removes numbered TIFF series and TIFF series with Leica style numbering from the file list.
     *
     * The stored file list is updated.
     *
     * @todo Refactor!
     */
    private function trimTiff()
    {
        if (count($this->files()) == 0) return False;
        $tiff_series = preg_grep("/[^_]+_(T|t|Z|z|CH|ch)[0-9]+\w+\.\w+/", $this->files());
        foreach ($tiff_series as $key => $value) {
            unset($this->files[$key]);
        }
        /* too restrictive
    $tiff_series = preg_grep("/\w+[0-9]+\.\w+/", $this->files);
    foreach ($tiff_series as $key => $value) {
	unset($this->files[$key]);
    }*/
    }

    /**
     * Trims STK files.
     * @todo What is this supposed to do exactly?
     */
    private function trimStk()
    {
        if (count($this->files()) == 0) return False;
        $stk = preg_grep("/[^_]+_(T|t)[0-9]+\.\w+/", $this->files(), PREG_GREP_INVERT);
        foreach ($stk as $key => $value) {
            unset($this->files[$key]);
        }
    }

    /**
     * Trims STK time series.
     *
     * The stored file list is updated.
     */
    private function trimStkSeries()
    {
        if (count($this->files()) == 0) return False;
        $stk = preg_grep("/[^_]+_(T|t)[0-9]+\.\w+/", $this->files());
        foreach ($stk as $key => $value) {
            unset($this->files[$key]);
        }
    }

    /**
     * Gets the basename of Leica TIFF series.
     * @param string $filename File name.
     * @return string Basename of Leica TIFF series.
     */
    private function leicaStyleNumberingBasename($filename)
    {
        $basename = preg_replace("/([^_]+|\/)(_)(T|t|Z|z|CH|ch)([0-9]+)(\w+)(\.)(\w+)/", "$1$6$7", $filename);
        return $basename;
    }

    /**
     * Condensed Leica TIFF series to the first file in the series.
     *
     * The condensed list of files is stored.
     */
    private function condenseTiffLeica()
    {
        if (count($this->files()) == 0) {
            return False;
        }

        $tiff_series = preg_grep("/[^_]+_(T|t|Z|z|CH|ch)[0-9]+\w+\.ti(f{1,2})$/i", $this->files());
        $baseNames = array();
        foreach ($tiff_series as $key => $value) {
            $currentBaseName = $this->leicaStyleNumberingBasename($value);
            if (!in_array($currentBaseName, $baseNames)) {
                // Add a new base name
                $baseNames[] = $currentBaseName;
            } else {
                //echo $value;
                unset($this->files[$key]);
            }
        }
    }

    /**
     * Gets the basename of STK time series.
     * @param string $filename File name.
     * @return string Basename of STK time series.
     */
    private function stkSeriesBasename($filename)
    {
        $basename = preg_replace("/([^_]+|\/)(_)(T|t)([0-9]+)(\.)(\w+)/", "$1$5$6", $filename);
        return $basename;
    }

    /**
     * Condensed STK time series series to the first file in the series.
     *
     * The stored file list is updated.
     */
    private function condenseStkSeries()
    {
        if (count($this->files()) == 0) {
            return False;
        }

        $stk_series = preg_grep("/[^_]+_(T|t)[0-9]+\.stk$/i", $this->files());
        $baseNames = array();
        foreach ($stk_series as $key => $value) {
            $currentBaseName = $this->stkSeriesBasename($value);
            if (!in_array($currentBaseName, $baseNames)) {
                // Add a new base name
                $baseNames[] = $currentBaseName;
            } else {
                unset($this->files[$key]);
            }
        }
    }

    /**
     * The recursive function that collects the  image files from the
     * user's source folder and its subfolders.
     * @param string $startDir The folder to start from.
     * @param string $prefix The actual path prefix relative to the user's image folder.
     * @todo This function fails producing an ugly bug that does not show the
     * file manager, when the same zipped folder is uploaded a number of
     * times.
     */
    private function getFilesFrom($startDir, $prefix)
    {
        // In case reading current directory fails, we just skip it and continue.
        // This is a recursive method, meaning the $this->files array grows
        // at every iteration with the content of each subfolder. Originally, the
        // $this->files array was reset to array() if any of the directory could
        // not be accessed, but this is not the correct behavior (no files at all
        // are listed in the end, and not just the ones which actually cannot be
        // obtained). Not cleaning the $this->files array should be safe.
        $dir = dir($startDir);
        if ($dir == false) {
            // Directory could not be read
            return;
        }
        while (($entry = $dir->read()) !== False) {
            if ($entry != "." && $entry != ".." && $entry != "hrm_previews") {
                if (is_dir($startDir . "/" . $entry)) {
                    $newDir = $startDir . "/" . $entry;
                    if ($prefix == "") {
                        $newPrefix = $entry;
                    } else {
                        $newPrefix = $prefix . "/" . $entry;
                    }
                    $this->getFilesFrom($newDir, $newPrefix);
                } else {
                    if (!$this->isValidImage($entry)) {
                        continue;
                    }
                    // Skip also if the image is not of the currently selected type.
                    if (!$this->isImage($entry)) continue;
                    //echo $entry,$prefix,",";
                    if ($prefix == "") {
                        $this->files[] = $entry;
                    } else {
                        $this->files[] = $prefix . "/" . $entry;
                    }
                }
            }
        }
        $dir->close();
    }

    /**
     * Another way to scan the file system and retrieve a file list
     *
     * @param $iniDir
     * @param $prefix
     */
    private function getFilesFrom2($iniDir, $prefix)
    {
        foreach ($this->scanRecursive($iniDir, $prefix) as $entry) {
            if ($this->isValidImage($entry) and $this->isImage($entry)) {
                $this->files[] = $entry;
            }
        }
    }

    /**
     * Recursive scan
     * (optimized)
     *
     * @param $input_dir
     * @param string $prefix
     * @param array $nonos
     * @return array
     */
    private function scanRecursive($input_dir, $prefix = "", $nonos = [".", "..", "hrm_previews"])
    {
        if ($prefix != "") {
            $prefix = $prefix . DIRECTORY_SEPARATOR;
        }

        $files = array();
        $items = array_slice(scandir($input_dir), 2);
        foreach ($items as $item) {
            $subdir = $input_dir . DIRECTORY_SEPARATOR . $item;
            if (is_dir($subdir)) {
                if (in_array($item, $nonos)) {
                    continue;
                } else {
                    $prepend = $prefix . $item;
                    $files = array_merge($files, $this->scanRecursive($subdir, $prepend, $nonos));
                }
            } else {
                $files[] = $prefix . $item;
            }
        }
        return $files;
    }

    /**
     * Check if there are files in the file list
     *
     * @return bool
     */
    public function hasFiles()
    {
        return !($this->files == NULL);
    }

    /**
     * Return current file list.
     *
     * The function does not scan the file system but exclusively return currently stored list.
     * Use getFiles() or getFilesFrom() to first scan and rebuild the file list.
     *
     * @return array|null
     */
    public function getCurrentFileList()
    {
        return $this->files;
    }

    /**
     * Returns the basename of the file, without numeric extension.
     *
     * This is the part of the file name that is common to file series. The
     * numeric extension is expected to be directly before the . of the
     * file extension. Please mind that the behavior of the built-in
     * PHP function basename() is different!
     *
     * @param string $filename File name.
     * @return string Basename without numeric extension.
     */
    public function basename($filename)
    {
        $basename = preg_replace("/(\w+|\/)([^0-9])([0-9]+)(\.)(\w+)/", "$1$2$4$5", $filename);
        return $basename;
    }

    /**
     * Get file extension in a robust way.
     *
     * Double extensions (as in .ome.tif) are correctly returned. There
     * is no support for longer, composite extensions because they do not
     * occur in practice.
     *
     * @param string $filename Filename to be processed.
     * @return string Complete extension.
     *
     */
    public function getFileNameExtension($filename)
    {
        // Process the path information
        $info = pathinfo($filename);
        $allExtensions = FileserverV2::getAllValidExtensions();
        if (in_array(strtolower($info["extension"]), $allExtensions)) {
            return $info["extension"];
        }

        # Process possibly composed extension
        $info_ext = pathinfo($info["filename"], PATHINFO_EXTENSION);
        if ($info_ext == "") {
            return $info["extension"];
        } else {
            $composedExt = strtolower($info_ext . "." . $info["extension"]);
            if (in_array($composedExt, $allExtensions)) {
                return $info_ext . "." . $info["extension"];
            } else {
                return $info["extension"];
            }
        }
    }

    /**
     * The recursive function that collects the  image files from the
     * user's destination folder and its subfolders.
     * @param string $startDir The folder to start from.
     * @param string $prefix The actual path prefix relative to the user's destination folder.
     */
    private function getDestFilesFrom($startDir, $prefix)
    {
        // In case reading current directory fails, we just skip it and continue.
        // This is a recursive method, meaning the $this->destFiles array grows
        // at every iteration with the content of each subfolder. Originally, the
        // $this->destFiles array was reset to array() if any of the directory
        // could not be accessed, but this is not the correct behavior (no files
        // at all are listed in the end, and not just the ones which actually
        // cannot be obtained). Not cleaning the $this->destFiles array should
        // be safe.
        $dir = dir($startDir);
        if ($dir == false) {
            // Directory could not be read
            return;
        }
        while (($entry = $dir->read()) !== False) {
            if ($entry != "." && $entry != ".." && $entry != "hrm_previews") {
                if (is_dir($startDir . "/" . $entry)) {
                    $newDir = $startDir . "/" . $entry;
                    if ($prefix == "") {
                        $newPrefix = $entry;
                    } else {
                        $newPrefix = $prefix . "/" . $entry;
                    }
                    $this->getDestFilesFrom($newDir, $newPrefix);
                } else {
                    if (!$this->isValidImage($entry)) {
                        continue;
                    }
                    // echo $entry,$prefix," VALID,";
                    if ($prefix == "") {
                        $this->destFiles[] = $entry;
                    } else {
                        $this->destFiles[] = $prefix . "/" . $entry;
                    }
                }
            }
        }
        $dir->close();
    }

    /**
     * The recursive function that deletes all files in a directory
     * that are not valid images.
     * @param string $startDir The folder to start from.
     * @param string $prefix The actual path prefix relative to the user's image folder.
     * @param &string $valid String reference, to accumulate extracted files.
     * @param &string $msg String reference, to accumulate messages.
     */
    private function cleanNonImages($startDir, $prefix, &$valid, &$msg)
    {
        $dir = dir($startDir);
        if ($dir == false) {
            // Directory could not be read
            return;
        }
        while ($entry = $dir->read()) {
            if ($entry != "." && $entry != ".." && $entry != "hrm_previews") {
                if (is_dir($startDir . "/" . $entry)) {
                    $newDir = $startDir . "/" . $entry;
                    if ($prefix == "") {
                        $newPrefix = $entry;
                    } else {
                        $newPrefix = $prefix . "/" . $entry;
                    }
                    $this->cleanNonImages($newDir, $newPrefix, $valid, $msg);
                } else {
                    if ($this->isValidImage($entry, true)) {
                        $valid .= " $entry";
                    } else {
                        $msg .= " $entry";
                        unlink($startDir . "/" . $entry);
                        continue;
                    }
                }
            }
        }
        // Try to delete the directory: if it is empty, we'll succeed.
        // TODO: this removing still doesn't work well, debug.  j-)
        # $msg .= " removing $startDir";

        # $answer = exec($command , $output, $result);
        $dir->close();
        if (@rmdir($startDir)) {
            $msg .= " (empty dir '" . basename($startDir) . "' deleted)";
        }
    }

    /**
     * The recursive function that collects the files with given extension
     * from the user's image folder and its subfolders.
     * @param string $startDir The folder to start from.
     * @param string $relDir The folder relative to $startDir. This will be created
     * automatically when the function is called recursively.
     * When calling from other functions, $relDir will normally be "".
     * @param array $extensions Array of file extensions.
     * @return array Array of file names with given extension.
     */
    private function filterFilesFromDirByExtensions($startDir, $relDir, array $extensions)
    {
        // Scan directory $startDir
        $files = array();
        $dir = dir($startDir);
        if ($dir === false || $dir === null) {
            // Directory could not be read
            return $files;
        }

        // Now process all files
        while (false !== ($entry = $dir->read())) {

            // Skip '.' and '..'
            if ($entry == "." || $entry == "..") {
                continue;
            }

            // If subfolder, recurse into it
            if (is_dir($startDir . "/" . $entry)) {
                $newStartDir = $startDir . "/" . $entry;
                if ($relDir == "") {
                    $newRelDir = $entry;
                } else {
                    $newRelDir = $relDir . "/" . $entry;
                }
                $files = array_merge($files,
                    $this->filterFilesFromDirByExtensions($newStartDir, $newRelDir, $extensions));
            } else {

                // Check whether the extension matches one of the filters
                $found = false;
                foreach ($extensions as $ext) {
                    if (0 == strcasecmp(substr($entry, -((int)strlen($ext))), $ext)) {
                        $found = true;
                        break;
                    }
                }
                if (!$found) {
                    continue;
                }
                if ($relDir == "") {
                    $files[] = $entry;
                } else {
                    $files[] = $relDir . "/" . $entry;
                }

            }

        }

        // Close the directory and return
        $dir->close();
        sort($files);
        return $files;
    }

    /**
     * The recursive function that collects the files with given extension
     * from the user's image folder and its subfolders.
     * @param string $startDir The folder to start from.
     * @param string $prefix The actual path prefix relative to the user's image folder.
     * @param string $extension File extension.
     * @return array Array of file names with given extension.
     */
    private function listFilesFrom($startDir, $prefix, $extension)
    {
        $files = array();
        $dir = dir($startDir);
        if ($dir == false) {
            // Directory could not be read
            return $files;
        }
        while ($entry = $dir->read()) {
            if ($entry != "." && $entry != "..") {
                if (is_dir($startDir . "/" . $entry)) {
                    $newDir = $startDir . "/" . $entry;
                    if ($prefix == "") {
                        $newPrefix = $entry;
                    } else {
                        $newPrefix = $prefix . "/" . $entry;
                    }
                    $files = array_merge($files,
                        $this->listFilesFrom($newDir, $newPrefix, $extension));
                } else {
                    $found = false;
                    foreach ($this->imageExtensions as $current) {
                        $nc = (int)strlen($current);
                        if (strcasecmp(substr($entry, -$nc), $current) == 0) {
                            $found = true;
                            break;
                        }
                    }
                    if ($found === false) {
                        continue;
                    }
                    if ($prefix == "") {
                        $files[] = $entry;
                    } else {
                        $files[] = $prefix . "/" . $entry;
                    }
                }
            }
        }
        $dir->close();
        return $files;
    }

    /* ------------------------- Colocalization -------------------------- */

    /**
     * Retrieves the HTML code for the colocalization preview page.
     * @param string $colocFile File with the pre-formatted html coloc page.
     * @return string HTML code of the colocalization preview page.
     */
    private function displayColocalization($colocFile)
    {

        /* The pre-formatted html code of the page containing the coloc title,
           the introduction and the coefficients table. */
        $colocHtml = file_get_contents($colocFile);

        /* The pre-formatted code has to be adapted to incorporate, among
           others, several tabs that will show specific information. */
        $colocTabs = array('Coefficients' => "coefficients",
            'Coloc maps' => "maps");

        /* Variables storing the user requests on tab choice and
           threshold value for highlight purposes. */
        if (!isset($_POST['tab']) || is_null($_POST['tab'])) {
            $_POST['tab'] = 'coefficients';
        }

        if (!isset($_POST['threshold']) || $_POST['threshold'] < 0) {
            $_POST['threshold'] = null;
        }

        $postedTab = $_POST['tab'];
        $postedThr = $_POST['threshold'];

        /* Get the code specific of each tab. */
        switch ($postedTab) {
            case 'coefficients':
                $colocHtml = $this->showCoefficientsTab($colocHtml, $postedThr);
                break;
            case 'maps':
                $colocHtml = $this->showColocMapsTab($colocHtml);
                break;
            default:
                Log::error("Coloc tab '$postedTab' not yet implemented.");
        }

        /* Create the forms associated to the coloc tabs to convey the user
           requests. Notice that, unlike the general tabs on the left hand side
           of the page, the specific colocalization tabs are not coded in the
           URL. */
        $tabsDiv = "";
        foreach ($colocTabs as $tabName => $tabValue) {

            if ($tabValue == $postedTab) {
                $state = 'selected';
            } else {
                $state = 'normal';
            }

            $form = "<form action='' method='post'>";
            $form .= "<input type='hidden' name='tab' value='$tabValue'/>";
            $form .= "<input type='hidden' name='threshold' value='$postedThr'/>";
            $form .= "<input type='submit' value='$tabName' id='colocTab' ";
            $form .= "class='$state'/>";
            $form .= "</form>";

            $tabsDiv .= $form;
        }

        /* Insert the tabs forms in the appropriate place in the existing
           colocalization html code. There is dummy div in $colocHtml created
           by the Queue Manager that serves as a hook for inserting this code. */
        $replaceThis = "</div><!-- colocTabs";
        $replaceWith = $tabsDiv . "</div><!-- colocTabs";
        $colocHtml = str_replace($replaceThis, $replaceWith, $colocHtml);

        return $colocHtml;
    }


    /* -------- Coefficients tab ------ */
    /**
     * Creates html code specific for the colocalization coefficients tab.
     * @param string $colocHtml The pre-formatted html coloc page.
     * @param int $threshold Value above which coloc values will be highlighted.
     * @return string HTML code for the colocalization preview page.
     */
    private function showCoefficientsTab($colocHtml, $threshold)
    {

        /* Allow the user to visualize coefficients above a threshold. */
        $colocHtml = $this->addThresholdForm($colocHtml, $threshold);

        /* In addition to the coefficient tables show the 2D histograms. */
        $colocHtml = $this->add2DHistograms($colocHtml);

        /* Filter out the coefficients if the user entered a threshold. */
        $colocHtml = $this->highlightCoefficients($colocHtml, $threshold);

        return $colocHtml;
    }

    /**
     * A form to allow the user to filter out coeffiecient values.
     * @param string $colocHtml A string with the html code of the tab so far.
     * @param int $threshold The value of a threshold typed by the user.
     * @return string An HTML string including the tab with the threshold form.
     */
    private function addThresholdForm($colocHtml, $threshold)
    {

        /* TODO: Improve the below layout via css. */

        /* Form used to ask for the threshold value. */
        $form = "<br /><br />";
        $form .= "<form action='' method='post'>";
        $form .= "\t\t\t\t\tColocalization coefficients larger than:   ";
        $form .= "<input type='text' name='threshold' value='$threshold'/>";
        $form .= "<input type='hidden' name='tab' value='coefficients' />   ";
        $form .= "<button name='submit' type='submit' ";
        $form .= "onmouseover=\"Tip('Highlight all values above the set ";
        $form .= "threshold.');\" onmouseout=\"UnTip()\" > Highlight </button>";
        $form .= "<br /><br /></form>";

        /* Insert the form before the output of the first coloc run. */
        $replaceThis = "/<div id=\"colocRun\"/";
        $replaceWith = $form . "<div id=\"colocRun\"";

        return preg_replace($replaceThis, $replaceWith, $colocHtml, 1);
    }


    /**
     * Inserts existing 2D histograms into the coloc coefficients tab.
     * @param string $coefficientsTab HTML string containing the coefficients tab.
     * @return string The adapted coefficients tab HTML string with histograms.
     */
    private function add2DHistograms($coefficientsTab)
    {

        /* Histogram tooltip: it's common to all histograms. */
        $tooltip = "Position in histogram shows voxel intensity.<br />";
        $tooltip .= "Bottom-Left = Low intensity.<br />";
        $tooltip .= "Top-Right   = High intensity.<br /><br />";
        $tooltip .= "Color shows the number of voxels of that intensity.<br />";
        $tooltip .= "Purple-Blue = Low number of voxels.<br />";
        $tooltip .= "Red-Yellow  = High number of voxels.";

        /* Search all 2 channels combinations whose 2D histogram
           should be shown. */
        $pattern = "/Hook chan ([0-9]) - chan ([0-9])/";
        if (!preg_match_all($pattern, $coefficientsTab, $matches)) {
            Log::error("Impossible to retrieve channels from coloc report.");
        }

        /* Insert the histograms. */
        foreach ($matches[1] as $key => $chanR) {
            $chanG = $matches[2][$key];

            /* Histogram file. */
            $histFile = $this->previewBase . ".hist_chan" . $chanR;
            $histFile .= "_chan" . $chanG . ".jpg";

            /* Histogram hook. */
            $replaceThis = "Hook chan $chanR - chan $chanG";

            /* Histogram html code. */
            $replaceWith = "<img src='file_management.php?getThumbnail=$histFile";
            $replaceWith .= "&amp;dir=dest' alt='2D histogram channels ";
            $replaceWith .= "$chanR - $chanG' height='256' width='256'";
            $replaceWith .= "onmouseover=\"Tip('$tooltip')\"";
            $replaceWith .= "onmouseout=\"UnTip()\" />";
            $replaceWith .= "<br /><i>2D Histogram:  Ch. ";
            $replaceWith .= "$chanR ~vs~ Ch. $chanG.</i>";

            $coefficientsTab = str_replace($replaceThis,
                $replaceWith,
                $coefficientsTab);
        }

        return $coefficientsTab;
    }

    /**
     * Marks coloc coefficient values above a threshold with a colour.
     * @param string $colocHtml A string with the tab html code so far.
     * @param int $threshold A numeric value for a threshold entered by the user.
     * @return string HTML code of the tab and the highlighted values.
     */
    private function highlightCoefficients($colocHtml, $threshold)
    {

        /* Adapt the pre-formatted html code containing the colocalization
           tables to highlight the table cells that are above threshold. */
        if ($threshold) {

            /* Loop over the table values: the colocalization coefficients. */
            $pattern = "/class=\"coefficient\" colspan=\"1\">([0-9.]+)/";
            preg_match_all($pattern, $colocHtml, $matches);

            foreach ($matches[1] as $coefficient) {

                /* Highlight the coefficients above the threshold. */
                if ($coefficient > $threshold) {

                    /* Change the html properties of that particular cell. */
                    $replaceThis = "coefficient\" colspan=\"1\">$coefficient";
                    $replaceWith = "marked\" colspan=\"1\">$coefficient";
                    $colocHtml = str_replace($replaceThis, $replaceWith, $colocHtml);
                }
            }
        }

        return $colocHtml;
    }

    /* -------- Colocalization maps tab ------ */

    /**
     * Creates html code specific for the colocalization maps tab.
     * @param string $colocHtml The pre-formatted html coloc page.
     * @return string HTML code for the colocalization preview page.
     */
    private function showColocMapsTab($colocHtml)
    {
        $colocHtml = $this->collapseColocCoefficients($colocHtml);

        /* Search for channel hooks indicating which channel
           combinations should display colocalization maps. */
        $pattern = "/Hook chan ([0-9]) - chan ([0-9])/";
        if (!preg_match_all($pattern, $colocHtml, $channels)) {
            Log::error("Impossible to retrieve channels from coloc report.");
        }

        /* Loop over the channel combinations and add their coloc maps. */
        $colocMapTab = $colocHtml;
        foreach ($channels[1] as $key => $chanR) {
            $chanG = $channels[2][$key];

            $colocMapTab = $this->addColocMaps($chanR, $chanG, $colocMapTab);
        }

        return $colocMapTab;
    }

    /**
     * Gathers all the coloc maps of a 2-channel combination.
     * @param int $chanR One of the channels of the colocalization map.
     * @param int $chanG The other channel of the colocalization map.
     * @param string $colocMapTab Coloc map string.
     * @return string An HTML string with the coloc maps of the 2 channels.
     */
    private function addColocMaps($chanR, $chanG, $colocMapTab)
    {

        $mapsChanRChanG = $this->findColocMaps($chanR, $chanG);

        /* The two channel html hook will be substituted with the coloc maps. */
        $colocHook = $this->getHtmlForColocMap("divHook", $chanR, $chanG);

        /* The coloc maps of these two channels are assembled in a table. */
        $colocMaps = $this->getHtmlForColocMap("divMap", $chanR, $chanG);

        /* Loop over the existing maps of these two
           channels and add entries to the table. */
        foreach ($mapsChanRChanG as $map) {

            /* Insert this map and its title into the table. */
            $colocMaps .= $this->getHtmlForColocMap("mapEntry", $chanR, $chanG, $map);
        }

        $colocMaps .= $this->getHtmlForColocMap("divMapEnd", $chanR, $chanG);

        /* Replace the channel hook with the coloc maps of the two channels. */
        $colocMapTab = str_replace($colocHook, $colocMaps, $colocMapTab);

        return $colocMapTab;
    }

    /**
     * Gets a headline to show on top of each coloc map.
     * @param string $mapFile Name and relative path to the coloc map.
     * @param int $chanR One of the channels of the colocalization map.
     * @param int $chanG The other channel of the colocalization map.
     * @return string An html string with the title.
     */
    private function getColocMapTitle($mapFile, $chanR, $chanG)
    {
        return $this->getHtmlForColocMap("mapTitle", $chanR, $chanG, $mapFile);
    }

    /**
     * Finds all the coloc maps of a job per combination of two channels.
     * @param int $chanR One of the channels of the colocalization map.
     * @param int $chanG The other channel of the colocalization map.
     * @return array An array whose elements are the names of the found coloc maps.
     */
    private function findColocMaps($chanR, $chanG)
    {

        /* Get the user's general destination folder. */
        $destDir = $this->destinationFolder();

        /* Path to the colocalization maps. */
        $previewsDir = $this->getPathToJobPreviews();

        /* Find all existing coloc maps containing these 2 channels. */
        $pattern = $previewsDir . basename($this->previewBase);
        $pattern .= "*.map_chan" . $chanR . "_chan" . $chanG . "*";

        $mapsChanRChanG = glob($pattern);

        /* Get this map's file name (without path). */
        $mapsChanRChanG = str_replace($destDir . "/", "", $mapsChanRChanG);
        $mapsChanRChanG = str_replace("hrm_previews/", "", $mapsChanRChanG);

        return $mapsChanRChanG;
    }


    /**
     * Removes the coefficient section from the pre-formatted coloc HTML.
     * @param string $colocHtml A string with the pre-formatted coloc HTML.
     * @return string The coloc HTML string with no coefficients.
     */
    private function collapseColocCoefficients($colocHtml)
    {

        /* Remove the coloc coefficients from the pre-formatted html table. */
        $replaceThis = "/Hist --><div.+?colocCoefficients -->/";
        $replaceWith = "Hist -->";

        return preg_replace($replaceThis, $replaceWith, $colocHtml);
    }

    /**
     * Type of colocalization map based on the coefficient names.
     * @param string $colocMapFile Name and relative path to the coloc map.
     * @param int $chanR One of the two channels of a coloc map.
     * @param int $chanG The other channel of a coloc map.
     * @return string The type name of the colocalization map.
     */
    private function getColocMapType($colocMapFile, $chanR, $chanG)
    {

        /* Get the coefficient name of this coloc map. */
        $pattern = "/.*\.(.*)\.map_chan" . $chanR;
        $pattern .= "_chan" . $chanG . "(|\.Deconvolved)\.jpg/";

        if (!preg_match($pattern, $colocMapFile, $coefficient)) {
            Log::error("Impossible to find coefficient type from map.");
            return false;
        }

        if (strstr($coefficient[2], "Deconvolved")) {
            return $coefficient[2];
        } else {
            return $coefficient[1];
        }
    }

    /**
     * Job previews may be located in subfolders, hence the need for
     * this function.
     * @return string The path to the previews.
     */
    private function getPathToJobPreviews()
    {

        /* 'previewBase' contains job-specific subfolders + the job id.
      if (!$this->previewBase) {
          return false;
      }

      /* Main path to destination images. */
        $path = $this->destinationFolder() . "/";

        /* Job specific subfolders. */
        $path .= dirname($this->previewBase);

        /* The previews folder. */
        $path .= "/hrm_previews/";

        return $path;
    }

    /**
     * It tries to centralize renderization of html code for coloc maps.
     * @param string $section Which type of html code for the  coloc maps.
     * @param int $chanR One of the two channels of a coloc map.
     * @param int $chanG The other channel of a coloc map.
     * @param string $map Name and relative path to the coloc map.
     * @return string String with the requested HTML code.
     */
    private function getHtmlForColocMap($section, $chanR, $chanG, $map = NULL)
    {

        $html = "";

        switch ($section) {
            case 'divHook':
            case 'divHookEnd':
                $html .= "<div id=\"colocHist\">";
                $html .= "Hook chan $chanR - chan $chanG";
                $html .= "</div><!-- colocHist -->";
                break;
            case 'divMap':
                $html .= "<div id=\"colocMap\"><table>";
                $html .= "<tr><td class=\"title\" colspan=\"2\">";
                $html .= "Channel $chanR  ~vs~  Channel $chanG</td></tr>";
                $html .= "<tr>";
                break;
            case 'divMapEnd':
                $html = "</tr></table></div><!-- colocMap --><br />";
                break;
            case 'mapTitle':
                $mapType = $this->getColocMapType($map, $chanR, $chanG);

                if (strstr($mapType, "Deconvolved")) {
                    $html .= "<b>Deconvolved image</b>";
                    $html .= "<br /><i>Showing channels $chanR & $chanG</i>";
                } else {
                    $html .= "<b>Colocalization map</b>";
                    $html .= "<br /><b><i>$mapType</b> coefficient</i>";
                }
                break;
            case 'mapEntry':
                $mapTitle = $this->getColocMapTitle($map, $chanR, $chanG);

                $html .= "<td class=\"cell\">$mapTitle<br /><br />";
                $html .= "<img src='file_management.php?getThumbnail=";
                $html .= "$map&amp;dir=dest' alt='Coloc map channels ";
                $html .= "$chanR - $chanG' height='256' width='256'>";
                $html .= "</td>";
                break;
            default:
                Log::error("Html section not yet implemented.");
        }

        return $html;
    }

    /**
     * Check if a directory is empty.
     * @param string $dir Full path to directory to check.
     * @return bool|null True if the directory is empty, False if it is not; False
     * if it is not readable or does not exist.
     */
    public static function is_dir_empty($dir)
    {
        if (!is_readable($dir)) return NULL;
        $handle = opendir($dir);
        while (false !== ($entry = readdir($handle))) {
            if ($entry != "." && $entry != "..") {
                return FALSE;
            }
        }
        return TRUE;
    }

    private function getSourceFileNameForResult($filename)
    {

        // Remove the extension
        $pos = strrpos($filename, '_hrm.');
        $body = substr($filename, 0, $pos);

        // Build the source template file name
        $sourceTemplateName = $this->sourceFolder() . "/.hrm_" . $body . ".hgsb";

        // Read the file
        $content = file_get_contents($sourceTemplateName);
        if ($content === false) {
            return "Detailed results";
        }

        // Use regex to extract source file name
        if (preg_match("/imgOpen \{path\s\{(?<name>.*?)\}/", $content, $matches) == 0) {
            return "Detailed results";
        }
        $sourceFileName = $matches['name'];

        // Extract the file name
        $sourceFileName = basename($sourceFileName);

        // Limit the file name to 40 characters if needed
        if (strlen($sourceFileName) > 40) {
            $sourceFileName = substr($sourceFileName, 0, 30) .
                '&#8230;' . substr($sourceFileName, strlen($sourceFileName) - 9);
        }

        // Return
        return $sourceFileName;
    }
}<|MERGE_RESOLUTION|>--- conflicted
+++ resolved
@@ -2833,11 +2833,7 @@
      *              relative to the file server root.
      * @param string $auxType whether 'psf' or 'hpc'.
      */
-<<<<<<< HEAD
-    public static function deleteSharedPSFFilesFromBuffer(array $psfFiles)
-=======
     public static function deleteSharedAuxFilesFromBuffer(array $auxFiles, $auxType)
->>>>>>> 03ad6412
     {
         global $image_folder;
 
@@ -2865,7 +2861,7 @@
                     Log::warning("Could not delete " . $f);
                 }
 
-                // Get companion file.
+                // Get companion file
                 $c = Fileserver::findCompanionFile($f);
                 if (NULL !== $c) {
                     // Delete the companion file. If the file does not exist or
@@ -2875,7 +2871,7 @@
                     }
                 }
 
-                // Delete the containing folders if empty.
+                // Delete the containing folders if empty
                 $contFolder = dirname($f);
                 while ($contFolder != $buffer && Fileserver::is_dir_empty($contFolder)) {
                     if (!rmdir($contFolder)) {
