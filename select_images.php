--- conflicted
+++ resolved
@@ -1,624 +1,595 @@
-<?php
-// This file is part of the Huygens Remote Manager
-// Copyright and license notice: see license.txt
-
-require_once("./inc/User.inc.php");
-require_once("./inc/Fileserver.inc.php");
-require_once("./inc/System.inc.php");
-require_once("./inc/wiki_help.inc.php");
-
-session_start();
-
-if (isset($_GET['home'])) {
-  header("Location: " . "home.php"); exit();
-}
-
-if (!isset($_SESSION['user']) || !$_SESSION['user']->isLoggedIn()) {
-  header("Location: " . "login.php"); exit();
-}
-
-if (isset($_SESSION['jobcreated'])) {
-  unset($_SESSION['jobcreated']);
-}
-
-if (System::hasLicense("coloc")) {
-    $numberSteps = 5;
-} else {
-    $numberSteps = 4;
-}
-$currentStep = 1;
-$nextStep    = $currentStep + 1;
-$goNextMessage  = "Continue to step $nextStep/$numberSteps - ";
-$goNextMessage .= "Image parameters";
-
-if (!isset($_SESSION['fileserver'])) {
-  # session_register("fileserver");
-  $name = $_SESSION['user']->name();
-  $_SESSION['fileserver'] = new Fileserver($name);
-}
-
-if (!isset($_SESSION[ 'parametersetting' ])) {
-    $_SESSION[ 'parametersetting' ] = new ParameterSetting();
-}
-$fileFormat = $_SESSION[ 'parametersetting' ]->parameter("ImageFileFormat");
-
-$message = "";
-if (isset($_POST['down'])) {
-    if (isset($_POST['autoseries'])) {
-        $_SESSION['autoseries'] = $_POST['autoseries'];
-    } else {
-        $_SESSION['autoseries'] = "";
-    }
-
-    if (isset($_POST['userfiles']) && is_array($_POST['userfiles'])) {
-
-        // Remove spaces added by the HRM file selector. See '&nbsp;' below.
-        $fileNames = array();
-        foreach ($_POST['userfiles'] as $file) {
-            $name = htmlentities($file, null, 'utf-8');
-            $name = str_replace("&nbsp;", " ", $name);
-            $name = html_entity_decode($name);
-            $fileNames[] = $name;
-        }
-        $_SESSION['fileserver']->addFilesToSelection($fileNames);
-    }
-}
-else if (isset($_POST['up'])) {
-    if (isset($_POST['autoseries'])) {
-        $_SESSION['autoseries'] = $_POST['autoseries'];
-    } else {
-        $_SESSION['autoseries'] = "";
-    }
-    if (isset($_POST['selectedfiles']) && is_array($_POST['selectedfiles'])) {
-
-        // Remove spaces added by the HRM file selector. See '&nbsp;' below.
-        $fileNames = array();
-        foreach ($_POST['selectedfiles'] as $file) {
-            $name = htmlentities($file, null, 'utf-8');
-            $name = str_replace("&nbsp;", " ", $name);
-            $name = html_entity_decode($name);
-            $fileNames[] = $name;
-        }
-        $_SESSION['fileserver']->removeFilesFromSelection($fileNames);
-    }
-}
-else if (isset($_POST['update'])) {
-    if (isset($_POST['autoseries'])) {
-        $_SESSION['autoseries'] = $_POST['autoseries'];
-    } else {
-        $_SESSION['autoseries'] = "";
-    }
-    $_SESSION['fileserver']->resetFiles();
-}
-else if (isset($_POST['OK'])) {
-
-    if (!$_SESSION['fileserver']->hasSelection()) {
-        $message = "Please add at least one image to your selection";
-    } else {
-        header("Location: " . "select_parameter_settings.php"); exit();
-    }
-}
-
-$script = array( "settings.js","ajax_utils.js" );
-
-$_SESSION['fileserver']->resetFiles();
-
-/* Set the default extensions. */
-$_SESSION['fileserver']->imageExtensions();
-
-// All the user's files in the server.
-$allFiles = $_SESSION['fileserver']->listFiles(TRUE);
-
-// All the user's series in the server.
-$condensedSeries = $_SESSION['fileserver']->condenseSeries();
-
-
-// display only relevant files.
-if ($allFiles != null) {
-
-    $generatedScript = "
-function storeFileFormatSelection(sel,series) {
-
-   // Get current selection
-   var format = $('#' + sel.id + ' :selected').attr(\"name\");
-
-   // Store it
-   ajaxSetFileFormat(format);
-
-   // Now filter by type
-   filterImages(sel,series);
-};
-";
-
-    $generatedScript .= "
-function filterImages (format,series) {
-
-    var selectObject = document.getElementById(\"selectedimages\");
-    if (selectObject.length >= 0) {
-        for (var i = selectObject.length - 1; i>=0; i--) {
-            selectObject.remove(selectObject.length - 1);
-        }
-    }
-
-    var selectObject = document.getElementById(\"filesPerFormat\");
-    if (selectObject.length > 0) {
-        for (var i = selectObject.length - 1; i>=0; i--) {
-            selectObject.remove(selectObject.length - 1);
-        }
-    }
-
-    var selectedFormat = format.options[format.selectedIndex].value;
-
-    var autoseries = document.getElementById(\"autoseries\");
-";
-
-    /* For each file, create javascript code for when the file
-    belongs to a series and for when it doesn't. */
-    foreach ($allFiles as $key => $file) {
-
-        if ($_SESSION['fileserver']->isPartOfFileSeries($file)) {
-
-            $generatedScript .= "
-
-              // Automatically load file series.
-              if(autoseries.checked) {
-              ";
-
-            if (in_array($file,$condensedSeries)) {
-                $generatedScript .= "
-<<<<<<< HEAD
-                  if(checkAgainstFormat(\"$file\", selectedFormat)) {
-                      var f = \"$file\";
-                      f = f.replace(/ /g, '&nbsp;');
-                      var selectItem = document.createElement('option');
-                      $(selectItem).html(f);
-                      selectObject.add(selectItem,null);
-=======
-                  if(checkAgainstFormat('$file', selectedFormat)) {
-                    var selectItem = document.createElement('option');
-                    var titleAttr = document.createAttribute('title');
-                    titleAttr.value = '$file';
-                    selectItem.setAttributeNode(titleAttr);
-                    selectItem.text = '$file';
-                    selectObject.add(selectItem,null);
->>>>>>> bb3b1d43
-                  }
-                  ";
-            }
-            $generatedScript .= "
-
-              } else {
-
-                  // Do not load file series automatically.
-<<<<<<< HEAD
-                  if(checkAgainstFormat(\"$file\", selectedFormat)) {
-                      var f = \"$file\";
-                      f = f.replace(/ /g, '&nbsp;');
-                      var selectItem = document.createElement('option');
-                      $(selectItem).html(f);
-                      selectObject.add(selectItem,null);
-=======
-                  if(checkAgainstFormat('$file', selectedFormat)) {
-                    var selectItem = document.createElement('option');
-                    var titleAttr = document.createAttribute('title');
-                    titleAttr.value = '$file';
-                    selectItem.setAttributeNode(titleAttr);
-                    selectItem.text = '$file';
-                    selectObject.add(selectItem,null);
->>>>>>> bb3b1d43
-                  }
-              }
-              ";
-
-        } else {
-            $generatedScript .= "
-
-               // File does not belong to a file series.
-<<<<<<< HEAD
-               if(checkAgainstFormat(\"$file\", selectedFormat)) {
-                   var f = \"$file\";
-                   f = f.replace(/ /g, '&nbsp;');
-                   var selectItem = document.createElement('option');
-                   $(selectItem).html(f);
-                   selectObject.add(selectItem,null);
-=======
-               if(checkAgainstFormat('$file', selectedFormat)) {
-                 var selectItem = document.createElement('option');
-                 var titleAttr = document.createAttribute('title');
-                 titleAttr.value = '$file';
-                 selectItem.setAttributeNode(titleAttr);
-                 selectItem.text = '$file';
-                 selectObject.add(selectItem,null);
->>>>>>> bb3b1d43
-               }
-               ";
-        }
-
-    }
-
-    $generatedScript .= "
-
-               // Since we have changed the file format, we reset
-               // the last selected image index. Otherwise, if the
-               // user chose the first file of format A and then switches
-               // to the first file of format B, the thumbnail won't
-               // be refreshed.
-               window.lastSelectedImgs = [];
-               window.lastSelectedImgsKey = [];
-               window.lastShownIndex = -1;
-               ";
-
-    $generatedScript .= "
-
-}
-
-function imageAction (list) {
-
-    var n = list.selectedIndex;     // Which item is the first selected one
-
-    if( undefined === window.lastSelectedImgs ){
-        window.lastSelectedImgs = [];
-        window.lastSelectedImgsKey = [];
-        window.lastShownIndex = -1;
-    }
-
-    var snew = 0;
-
-    var count = 0;
-    for (var i=0; i<list.options.length; i++) {
-        if (list.options[i].selected) {
-            if( undefined === window.lastSelectedImgsKey[i] ){
-                // New selected item
-                snew = 1;
-                n = i;
-            }
-            count++;
-        }
-    }
-
-    if (snew == 0) {
-        // deselected image
-        for (var i=0; i<window.lastSelectedImgs.length; i++) {
-            key = window.lastSelectedImgs[i];
-            if ( !list.options[key].selected ) {
-                snew = -1
-                    n = key;
-            }
-        }
-    }
-
-    window.lastSelectedImgs = [];
-    window.lastSelectedImgsKey = [];
-    count = 0;
-    for (var i=0; i<list.options.length; i++) {
-        if (list.options[i].selected) {
-            window.lastSelectedImgs[count] = i;
-            window.lastSelectedImgsKey[i] = true;
-            count++;
-        }
-    }
-
-    if (count == 0 ) {
-        window.previewSelected = -1;
-    }
-
-    var val = list[n].value;
-
-    if ( n == window.lastShownIndex ) {
-        return
-    }
-    window.lastShownIndex = n;
-
-    switch ( val )
-    {
-";
-
-    foreach ($allFiles as $key => $file) {
-        $generatedScript .= "
-        case \"$file\" :
-            ". $_SESSION['fileserver']->getImageAction($file,
-                $key, "src", "preview", 0, 1). "
-            break;
-            ";
-    }
-
-
-    $generatedScript .= "
-    }
-}
-";
-}
-
-include("header.inc.php");
-
-$info = "<h3>Quick help</h3>" .
-        "<p>Here you can select the files to be restored from the list " .
-        "of available images. The file names are filtered by the selected " .
-        "file format. Use SHIFT- and CTRL-click to select multiple files.</p>" .
-        "<p>Where applicable, the files belonging to a series can be condensed " .
-        "into one file name by checking the 'autoseries' option. These files " .
-        "will be loaded and deconvolved as one large dataset. Unchecking " .
-        "'autoseries' causes each file to be deconvolved independently.</p>" .
-        "<p>Click on a file name in any of the fields to get (or to create) " .
-        "a preview.</p>";
-
-?>
-
-    <!--
-      Tooltips
-    -->
-    <span class="toolTip" id="ttSpanDown">
-        Add files to the list of selected images.
-    </span>
-    <span class="toolTip"  id="ttSpanUp">
-        Remove files from the list of selected images.
-    </span>
-    <span class="toolTip"  id="ttSpanRefresh">
-        Refresh the list of available images on the server.
-    </span>
-    <span class="toolTip"  id="ttSpanForward">
-    <?php echo $goNextMessage;?>
-    </span>
-
-<div id="nav">
-    <div id="navleft">
-        <ul>
-            <?php
-                wiki_link('HuygensRemoteManagerHelpSelectImages');
-            ?>
-        </ul>
-    </div>
-    <div id="navright">
-        <ul>
-            <?php
-                include("./inc/nav/user.inc.php");
-                include("./inc/nav/raw_images.inc.php");
-                include("./inc/nav/home.inc.php");
-            ?>
-        </ul>
-    </div>
-    <div class="clear"></div>
-</div>
-
-    <div id="content">
-       <h3><img alt="SelectImages" src="./images/select_images.png"
-           width="40"/>
-           &nbsp;Step
-           <?php echo $currentStep . "/" . $numberSteps; ?>
-           - Select images
-       </h3>
-
-                    <form method="post" action="" id="fileformat">
-                    <fieldset class="setting" >
-
-                <legend>
-                    <a href="javascript:openWindow(
-                       'http://www.svi.nl/FileFormats')">
-                        <img src="images/help.png" alt="?" />
-                    </a>
-                    Image file format
-                </legend>
-
-                    <select name="ImageFileFormat" id="ImageFileFormat"
-                     size="1"
-                     onclick="javascript:storeFileFormatSelection(this,autoseries)"
-                     onchange="javascript:storeFileFormatSelection(this,autoseries)"
-                     onkeyup="this.blur();this.focus();" >
-
-
-<option name = '' value = '' format = ''>
-Please choose a file format...
-</option>
-
-<?php
-
-// File formats support
-$formats = $fileFormat->possibleValues();
-sort($formats);
-
-
-
-foreach($formats as $key => $format) {
-  $translation = $fileFormat->translatedValueFor($format);
-
-    if ($format == $fileFormat->value()) {
-        $selected = " selected=\"selected\"";
-    } else {
-        $selected = "";
-    }
-?>
-      <option <?php echo "name = \"" . $format . "\"  value = \"" .
-           $format  . "\"" . $selected ?>><?php echo $translation ?>
-      </option>
-<?php
-
-}
-
-?>
-
-</select>
-</fieldset>
-
-            <fieldset>
-                <legend>Images available on server</legend>
-                <div id="userfiles" onmouseover="showPreview()">
-<?php
-
-$flag = "";
-if ($allFiles == null) {
-    $flag = " disabled=\"disabled\"";
-    $message .= "";
-}
-
-?>
-
-                    <select onchange="javascript:imageAction(this)"
-                            id = "filesPerFormat"
-                            name="userfiles[]"
-                            size="10"
-                            multiple="multiple"<?php echo $flag ?>>
-<?php
-$keyArr = array();
-if ($allFiles == null) {
-    echo "                        <option>&nbsp;</option>\n";
-} else {
-    if ($fileFormat->value() != "") {
-        $format = $fileFormat->value();
-
-        if (isset($_SESSION['autoseries']) &&
-            $_SESSION['autoseries'] == "TRUE") {
-            $files = $condensedSeries;
-        } else {
-            $files = $allFiles;
-
-        }
-
-        foreach ($files as $key => $file) {
-            if ($_SESSION['fileserver']->checkAgainstFormat($file, $format)) {
-                // Consecutive spaces are collapsed into one space in HTML.
-                // Hence '&nbsp;' to correct this when the file has more spaces.
-                echo "<option>" .
-                    str_replace(' ','&nbsp;',$file) .
-                    "</option>\n";
-                $keyArr[$file] = $key;
-            }
-        }
-    }
-}
-
-
-?>
-                    </select>
-                </div>
-
-                <label id="autoseries_label">
-
-                    <input type="checkbox"
-                           name="autoseries"
-                           class="autoseries"
-                           id="autoseries"
-                           value="TRUE"
-                           <?php
-                           if (isset($_SESSION['autoseries']) &&
-                                   $_SESSION['autoseries'] == "TRUE") {
-                               echo " checked=\"checked\" ";
-                           }
-                           ?>
-                           onclick="javascript:storeFileFormatSelection(ImageFileFormat,this)"
-                           onchange="javascript:storeFileFormatSelection(ImageFileFormat,this)"
-    />
-
-                    Automatically load file series if supported
-
-                </label>
-
-            </fieldset>
-
-            <div id="selection">
-
-              <input name="down"
-                type="submit"
-                value=""
-                class="icon down"
-                onmouseover="TagToTip('ttSpanDown')"
-                onmouseout="UnTip()" />
-
-              <input name="up"
-                type="submit"
-                value=""
-                class="icon remove"
-                onmouseover="TagToTip('ttSpanUp')"
-                onmouseout="UnTip()" />
-
-            </div>
-
-            <fieldset>
-                <legend>Selected images</legend>
-                <div id="selectedfiles" onmouseover="showPreview()">
-<?php
-
-$selectedFiles = $_SESSION['fileserver']->selectedFiles();
-
-$flag = "";
-if ($selectedFiles == null) {
-    $flag = " disabled=\"disabled\"";
-}
-
-?>
-                    <select onclick="javascript:imageAction(this)"
-                            onchange="javascript:imageAction(this)"
-                            id = "selectedimages"
-                            name="selectedfiles[]"
-                            size="5"
-                            multiple="multiple"<?php echo $flag ?>>
-<?php
-if ($selectedFiles != null) {
-  foreach ($selectedFiles as $filename) {
-          $key = $keyArr[$filename];
-          echo $_SESSION['fileserver']->getImageOptionLine($filename,
-              $key, "src", "preview", 0, 1) ;
-  }
-}
-else echo "                        <option>&nbsp;</option>\n";
-
-?>
-                    </select>
-                </div>
-            </fieldset>
-
-            <div id="actions" class="imageselection"
-                 onmouseover="showInstructions()">
-                <input name="update"
-                       type="submit"
-                       value=""
-                       class="icon update"
-                       onmouseover="TagToTip('ttSpanRefresh')"
-                       onmouseout="UnTip()"
-                       />
-                <input name="OK" type="hidden" />
-            </div>
-
-            <div id="controls"
-                 onmouseover="showInstructions()">
-              <input type="submit"
-                     value=""
-                     class="icon next"
-                     onclick="process()"
-                     onmouseover="TagToTip('ttSpanForward')"
-                     onmouseout="UnTip()" />
-            </div>
-
-        </form>
-
-    </div> <!-- content -->
-
-    <script type="text/javascript">
-        <!--
-            window.pageInstructions='<?php echo escapeJavaScript($info); ?>';
-            window.infoShown = true;
-            window.previewSelected = -1;
-        //-->
-    </script>
-
-
-    <div id="rightpanel">
-
-        <div id="info">
-        <?php echo $info; ?>
-        </div>
-
-        <div id="message">
-<?php
-
-echo "<p>$message</p>";
-
-?>
-        </div>
-
-    </div> <!-- rightpanel -->
-
-<?php
-
-include("footer.inc.php");
-
-?>
+<?php
+// This file is part of the Huygens Remote Manager
+// Copyright and license notice: see license.txt
+
+require_once("./inc/User.inc.php");
+require_once("./inc/Fileserver.inc.php");
+require_once("./inc/System.inc.php");
+require_once("./inc/wiki_help.inc.php");
+
+session_start();
+
+if (isset($_GET['home'])) {
+  header("Location: " . "home.php"); exit();
+}
+
+if (!isset($_SESSION['user']) || !$_SESSION['user']->isLoggedIn()) {
+  header("Location: " . "login.php"); exit();
+}
+
+if (isset($_SESSION['jobcreated'])) {
+  unset($_SESSION['jobcreated']);
+}
+
+if (System::hasLicense("coloc")) {
+    $numberSteps = 5;
+} else {
+    $numberSteps = 4;
+}
+$currentStep = 1;
+$nextStep    = $currentStep + 1;
+$goNextMessage  = "Continue to step $nextStep/$numberSteps - ";
+$goNextMessage .= "Image parameters";
+
+if (!isset($_SESSION['fileserver'])) {
+  # session_register("fileserver");
+  $name = $_SESSION['user']->name();
+  $_SESSION['fileserver'] = new Fileserver($name);
+}
+
+if (!isset($_SESSION[ 'parametersetting' ])) {
+    $_SESSION[ 'parametersetting' ] = new ParameterSetting();
+}
+$fileFormat = $_SESSION[ 'parametersetting' ]->parameter("ImageFileFormat");
+
+$message = "";
+if (isset($_POST['down'])) {
+    if (isset($_POST['autoseries'])) {
+        $_SESSION['autoseries'] = $_POST['autoseries'];
+    } else {
+        $_SESSION['autoseries'] = "";
+    }
+
+    if (isset($_POST['userfiles']) && is_array($_POST['userfiles'])) {
+
+        // Remove spaces added by the HRM file selector. See '&nbsp;' below.
+        $fileNames = array();
+        foreach ($_POST['userfiles'] as $file) {
+            $name = htmlentities($file, null, 'utf-8');
+            $name = str_replace("&nbsp;", " ", $name);
+            $name = html_entity_decode($name);
+            $fileNames[] = $name;
+        }
+        $_SESSION['fileserver']->addFilesToSelection($fileNames);
+    }
+}
+else if (isset($_POST['up'])) {
+    if (isset($_POST['autoseries'])) {
+        $_SESSION['autoseries'] = $_POST['autoseries'];
+    } else {
+        $_SESSION['autoseries'] = "";
+    }
+    if (isset($_POST['selectedfiles']) && is_array($_POST['selectedfiles'])) {
+
+        // Remove spaces added by the HRM file selector. See '&nbsp;' below.
+        $fileNames = array();
+        foreach ($_POST['selectedfiles'] as $file) {
+            $name = htmlentities($file, null, 'utf-8');
+            $name = str_replace("&nbsp;", " ", $name);
+            $name = html_entity_decode($name);
+            $fileNames[] = $name;
+        }
+        $_SESSION['fileserver']->removeFilesFromSelection($fileNames);
+    }
+}
+else if (isset($_POST['update'])) {
+    if (isset($_POST['autoseries'])) {
+        $_SESSION['autoseries'] = $_POST['autoseries'];
+    } else {
+        $_SESSION['autoseries'] = "";
+    }
+    $_SESSION['fileserver']->resetFiles();
+}
+else if (isset($_POST['OK'])) {
+
+    if (!$_SESSION['fileserver']->hasSelection()) {
+        $message = "Please add at least one image to your selection";
+    } else {
+        header("Location: " . "select_parameter_settings.php"); exit();
+    }
+}
+
+$script = array( "settings.js","ajax_utils.js" );
+
+$_SESSION['fileserver']->resetFiles();
+
+/* Set the default extensions. */
+$_SESSION['fileserver']->imageExtensions();
+
+// All the user's files in the server.
+$allFiles = $_SESSION['fileserver']->listFiles(TRUE);
+
+// All the user's series in the server.
+$condensedSeries = $_SESSION['fileserver']->condenseSeries();
+
+
+// display only relevant files.
+if ($allFiles != null) {
+
+    $generatedScript = "
+function storeFileFormatSelection(sel,series) {
+
+   // Get current selection
+   var format = $('#' + sel.id + ' :selected').attr(\"name\");
+
+   // Store it
+   ajaxSetFileFormat(format);
+
+   // Now filter by type
+   filterImages(sel,series);
+};
+";
+
+    $generatedScript .= "
+function filterImages (format,series) {
+
+    var selectObject = document.getElementById(\"selectedimages\");
+    if (selectObject.length >= 0) {
+        for (var i = selectObject.length - 1; i>=0; i--) {
+            selectObject.remove(selectObject.length - 1);
+        }
+    }
+
+    var selectObject = document.getElementById(\"filesPerFormat\");
+    if (selectObject.length > 0) {
+        for (var i = selectObject.length - 1; i>=0; i--) {
+            selectObject.remove(selectObject.length - 1);
+        }
+    }
+
+    var selectedFormat = format.options[format.selectedIndex].value;
+
+    var autoseries = document.getElementById(\"autoseries\");
+";
+
+    /* For each file, create javascript code for when the file
+    belongs to a series and for when it doesn't. */
+    foreach ($allFiles as $key => $file) {
+
+        if ($_SESSION['fileserver']->isPartOfFileSeries($file)) {
+
+            $generatedScript .= "
+
+              // Automatically load file series.
+              if(autoseries.checked) {
+              ";
+
+            if (in_array($file,$condensedSeries)) {
+                $generatedScript .= "
+                  if(checkAgainstFormat('$file', selectedFormat)) {
+                    var f = \"$file\";
+                    f = f.replace(/ /g, '&nbsp;');
+                    var selectItem = document.createElement('option');
+                    $(selectItem).html(f);
+                    $(selectItem).attr('title', '$file');
+                    selectObject.add(selectItem,null);
+                  }
+                  ";
+            }
+            $generatedScript .= "
+
+              } else {
+
+                  // Do not load file series automatically.
+                  if(checkAgainstFormat('$file', selectedFormat)) {
+                    var f = \"$file\";
+                    f = f.replace(/ /g, '&nbsp;');
+                    var selectItem = document.createElement('option');
+                    $(selectItem).html(f);
+                    $(selectItem).attr('title', '$file');
+                    selectObject.add(selectItem,null);
+                  }
+              }
+              ";
+
+        } else {
+            $generatedScript .= "
+            if(checkAgainstFormat('$file', selectedFormat)) {
+                    var f = \"$file\";
+                    f = f.replace(/ /g, '&nbsp;');
+                    var selectItem = document.createElement('option');
+                    $(selectItem).html(f);
+                    $(selectItem).attr('title', '$file');
+                    selectObject.add(selectItem,null);
+                  }
+            ";
+        }
+
+    }
+
+    $generatedScript .= "
+
+               // Since we have changed the file format, we reset
+               // the last selected image index. Otherwise, if the
+               // user chose the first file of format A and then switches
+               // to the first file of format B, the thumbnail won't
+               // be refreshed.
+               window.lastSelectedImgs = [];
+               window.lastSelectedImgsKey = [];
+               window.lastShownIndex = -1;
+               ";
+
+    $generatedScript .= "
+
+}
+
+function imageAction (list) {
+
+    var n = list.selectedIndex;     // Which item is the first selected one
+
+    if( undefined === window.lastSelectedImgs ){
+        window.lastSelectedImgs = [];
+        window.lastSelectedImgsKey = [];
+        window.lastShownIndex = -1;
+    }
+
+    var snew = 0;
+
+    var count = 0;
+    for (var i=0; i<list.options.length; i++) {
+        if (list.options[i].selected) {
+            if( undefined === window.lastSelectedImgsKey[i] ){
+                // New selected item
+                snew = 1;
+                n = i;
+            }
+            count++;
+        }
+    }
+
+    if (snew == 0) {
+        // deselected image
+        for (var i=0; i<window.lastSelectedImgs.length; i++) {
+            key = window.lastSelectedImgs[i];
+            if ( !list.options[key].selected ) {
+                snew = -1
+                    n = key;
+            }
+        }
+    }
+
+    window.lastSelectedImgs = [];
+    window.lastSelectedImgsKey = [];
+    count = 0;
+    for (var i=0; i<list.options.length; i++) {
+        if (list.options[i].selected) {
+            window.lastSelectedImgs[count] = i;
+            window.lastSelectedImgsKey[i] = true;
+            count++;
+        }
+    }
+
+    if (count == 0 ) {
+        window.previewSelected = -1;
+    }
+
+    var val = list[n].value;
+
+    if ( n == window.lastShownIndex ) {
+        return
+    }
+    window.lastShownIndex = n;
+
+    switch ( val )
+    {
+";
+
+    foreach ($allFiles as $key => $file) {
+        $generatedScript .= "
+        case \"$file\" :
+            ". $_SESSION['fileserver']->getImageAction($file,
+                $key, "src", "preview", 0, 1). "
+            break;
+            ";
+    }
+
+
+    $generatedScript .= "
+    }
+}
+";
+}
+
+include("header.inc.php");
+
+$info = "<h3>Quick help</h3>" .
+        "<p>Here you can select the files to be restored from the list " .
+        "of available images. The file names are filtered by the selected " .
+        "file format. Use SHIFT- and CTRL-click to select multiple files.</p>" .
+        "<p>Where applicable, the files belonging to a series can be condensed " .
+        "into one file name by checking the 'autoseries' option. These files " .
+        "will be loaded and deconvolved as one large dataset. Unchecking " .
+        "'autoseries' causes each file to be deconvolved independently.</p>" .
+        "<p>Click on a file name in any of the fields to get (or to create) " .
+        "a preview.</p>";
+
+?>
+
+    <!--
+      Tooltips
+    -->
+    <span class="toolTip" id="ttSpanDown">
+        Add files to the list of selected images.
+    </span>
+    <span class="toolTip"  id="ttSpanUp">
+        Remove files from the list of selected images.
+    </span>
+    <span class="toolTip"  id="ttSpanRefresh">
+        Refresh the list of available images on the server.
+    </span>
+    <span class="toolTip"  id="ttSpanForward">
+    <?php echo $goNextMessage;?>
+    </span>
+
+<div id="nav">
+    <div id="navleft">
+        <ul>
+            <?php
+                wiki_link('HuygensRemoteManagerHelpSelectImages');
+            ?>
+        </ul>
+    </div>
+    <div id="navright">
+        <ul>
+            <?php
+                include("./inc/nav/user.inc.php");
+                include("./inc/nav/raw_images.inc.php");
+                include("./inc/nav/home.inc.php");
+            ?>
+        </ul>
+    </div>
+    <div class="clear"></div>
+</div>
+
+    <div id="content">
+       <h3><img alt="SelectImages" src="./images/select_images.png"
+           width="40"/>
+           &nbsp;Step
+           <?php echo $currentStep . "/" . $numberSteps; ?>
+           - Select images
+       </h3>
+
+                    <form method="post" action="" id="fileformat">
+                    <fieldset class="setting" >
+
+                <legend>
+                    <a href="javascript:openWindow(
+                       'http://www.svi.nl/FileFormats')">
+                        <img src="images/help.png" alt="?" />
+                    </a>
+                    Image file format
+                </legend>
+
+                    <select name="ImageFileFormat" id="ImageFileFormat"
+                     size="1"
+                     onclick="javascript:storeFileFormatSelection(this,autoseries)"
+                     onchange="javascript:storeFileFormatSelection(this,autoseries)"
+                     onkeyup="this.blur();this.focus();" >
+
+
+<option name = '' value = '' format = ''>
+Please choose a file format...
+</option>
+
+<?php
+
+// File formats support
+$formats = $fileFormat->possibleValues();
+sort($formats);
+
+
+
+foreach($formats as $key => $format) {
+  $translation = $fileFormat->translatedValueFor($format);
+
+    if ($format == $fileFormat->value()) {
+        $selected = " selected=\"selected\"";
+    } else {
+        $selected = "";
+    }
+?>
+      <option <?php echo "name = \"" . $format . "\"  value = \"" .
+           $format  . "\"" . $selected ?>><?php echo $translation ?>
+      </option>
+<?php
+
+}
+
+?>
+
+</select>
+</fieldset>
+
+            <fieldset>
+                <legend>Images available on server</legend>
+                <div id="userfiles" onmouseover="showPreview()">
+<?php
+
+$flag = "";
+if ($allFiles == null) {
+    $flag = " disabled=\"disabled\"";
+    $message .= "";
+}
+
+?>
+
+                    <select onchange="javascript:imageAction(this)"
+                            id = "filesPerFormat"
+                            name="userfiles[]"
+                            size="10"
+                            multiple="multiple"<?php echo $flag ?>>
+<?php
+$keyArr = array();
+if ($allFiles == null) {
+    echo "                        <option>&nbsp;</option>\n";
+} else {
+    if ($fileFormat->value() != "") {
+        $format = $fileFormat->value();
+
+        if (isset($_SESSION['autoseries']) &&
+            $_SESSION['autoseries'] == "TRUE") {
+            $files = $condensedSeries;
+        } else {
+            $files = $allFiles;
+
+        }
+
+        foreach ($files as $key => $file) {
+            if ($_SESSION['fileserver']->checkAgainstFormat($file, $format)) {
+                // Consecutive spaces are collapsed into one space in HTML.
+                // Hence '&nbsp;' to correct this when the file has more spaces.
+                echo "<option>" .
+                    str_replace(' ','&nbsp;',$file) .
+                    "</option>\n";
+                $keyArr[$file] = $key;
+            }
+        }
+    }
+}
+
+
+?>
+                    </select>
+                </div>
+
+                <label id="autoseries_label">
+
+                    <input type="checkbox"
+                           name="autoseries"
+                           class="autoseries"
+                           id="autoseries"
+                           value="TRUE"
+                           <?php
+                           if (isset($_SESSION['autoseries']) &&
+                                   $_SESSION['autoseries'] == "TRUE") {
+                               echo " checked=\"checked\" ";
+                           }
+                           ?>
+                           onclick="javascript:storeFileFormatSelection(ImageFileFormat,this)"
+                           onchange="javascript:storeFileFormatSelection(ImageFileFormat,this)"
+    />
+
+                    Automatically load file series if supported
+
+                </label>
+
+            </fieldset>
+
+            <div id="selection">
+
+              <input name="down"
+                type="submit"
+                value=""
+                class="icon down"
+                onmouseover="TagToTip('ttSpanDown')"
+                onmouseout="UnTip()" />
+
+              <input name="up"
+                type="submit"
+                value=""
+                class="icon remove"
+                onmouseover="TagToTip('ttSpanUp')"
+                onmouseout="UnTip()" />
+
+            </div>
+
+            <fieldset>
+                <legend>Selected images</legend>
+                <div id="selectedfiles" onmouseover="showPreview()">
+<?php
+
+$selectedFiles = $_SESSION['fileserver']->selectedFiles();
+
+$flag = "";
+if ($selectedFiles == null) {
+    $flag = " disabled=\"disabled\"";
+}
+
+?>
+                    <select onclick="javascript:imageAction(this)"
+                            onchange="javascript:imageAction(this)"
+                            id = "selectedimages"
+                            name="selectedfiles[]"
+                            size="5"
+                            multiple="multiple"<?php echo $flag ?>>
+<?php
+if ($selectedFiles != null) {
+  foreach ($selectedFiles as $filename) {
+          $key = $keyArr[$filename];
+          echo $_SESSION['fileserver']->getImageOptionLine($filename,
+              $key, "src", "preview", 0, 1) ;
+  }
+}
+else echo "                        <option>&nbsp;</option>\n";
+
+?>
+                    </select>
+                </div>
+            </fieldset>
+
+            <div id="actions" class="imageselection"
+                 onmouseover="showInstructions()">
+                <input name="update"
+                       type="submit"
+                       value=""
+                       class="icon update"
+                       onmouseover="TagToTip('ttSpanRefresh')"
+                       onmouseout="UnTip()"
+                       />
+                <input name="OK" type="hidden" />
+            </div>
+
+            <div id="controls"
+                 onmouseover="showInstructions()">
+              <input type="submit"
+                     value=""
+                     class="icon next"
+                     onclick="process()"
+                     onmouseover="TagToTip('ttSpanForward')"
+                     onmouseout="UnTip()" />
+            </div>
+
+        </form>
+
+    </div> <!-- content -->
+
+    <script type="text/javascript">
+        <!--
+            window.pageInstructions='<?php echo escapeJavaScript($info); ?>';
+            window.infoShown = true;
+            window.previewSelected = -1;
+        //-->
+    </script>
+
+
+    <div id="rightpanel">
+
+        <div id="info">
+        <?php echo $info; ?>
+        </div>
+
+        <div id="message">
+<?php
+
+echo "<p>$message</p>";
+
+?>
+        </div>
+
+    </div> <!-- rightpanel -->
+
+<?php
+
+include("footer.inc.php");
+
+?>